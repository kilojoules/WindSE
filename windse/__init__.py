""" 
This is the init file for WindSE. It handle importing all the
submodules and initializing the parameters.
"""

from windse.ParameterManager import windse_parameters
def initialize(loc,updated_parameters=[]):
    """
    This function initializes all the submodules in WindSE.

    Args:
        loc (str): This string is the location of the .yaml parameters file.

    """

    windse_parameters.Load(loc,updated_parameters=updated_parameters)

    global BaseHeight, Optimizer#, ReducedFunctional
    if windse_parameters["general"].get("dolfin_adjoint", False):
        from windse.dolfin_adjoint_helper import BaseHeight#, ReducedFunctional
        from windse.OptimizationManager import Optimizer
    else:
        from windse.helper_functions import BaseHeight
        
    global BoxDomain, CylinderDomain, CircleDomain, RectangleDomain, ImportedDomain, InterpolatedCylinderDomain, InterpolatedBoxDomain
    from windse.DomainManager import BoxDomain, CylinderDomain, CircleDomain, RectangleDomain, ImportedDomain, InterpolatedCylinderDomain, InterpolatedBoxDomain

    global GridWindFarm, RandomWindFarm, ImportedWindFarm
    from windse.WindFarmManager import GridWindFarm, RandomWindFarm, ImportedWindFarm

    global LinearFunctionSpace, TaylorHoodFunctionSpace
    from windse.FunctionSpaceManager import LinearFunctionSpace, TaylorHoodFunctionSpace

    global PowerInflow, UniformInflow, LogLayerInflow
    from windse.BoundaryManager import PowerInflow, UniformInflow, LogLayerInflow

    global StabilizedProblem, TaylorHoodProblem, UnsteadyProblem
    from windse.ProblemManager import StabilizedProblem, TaylorHoodProblem, UnsteadyProblem

<<<<<<< HEAD
    global SteadySolver, UnsteadySolver, MultiAngleSolver
    from windse.SolverManager import SteadySolver, UnsteadySolver, MultiAngleSolver

    global Optimizer
    from windse.OptimizationManager import Optimizer
    # global CreateAxialControl, CreateAxialBounds, CreateLayoutControl, CreateLayoutBounds, CreateYawControl, CreateYawBounds, SplitSolution, PowerFunctional
    # from windse.OptimizationManager import CreateAxialControl, CreateAxialBounds, CreateLayoutControl, CreateLayoutBounds, CreateYawControl, CreateYawBounds, SplitSolution, PowerFunctional
=======
    global SteadySolver, MultiAngleSolver, TimeSeriesSolver
    from windse.SolverManager import SteadySolver, MultiAngleSolver, TimeSeriesSolver
>>>>>>> 6b521113
<|MERGE_RESOLUTION|>--- conflicted
+++ resolved
@@ -37,15 +37,5 @@
     global StabilizedProblem, TaylorHoodProblem, UnsteadyProblem
     from windse.ProblemManager import StabilizedProblem, TaylorHoodProblem, UnsteadyProblem
 
-<<<<<<< HEAD
-    global SteadySolver, UnsteadySolver, MultiAngleSolver
-    from windse.SolverManager import SteadySolver, UnsteadySolver, MultiAngleSolver
-
-    global Optimizer
-    from windse.OptimizationManager import Optimizer
-    # global CreateAxialControl, CreateAxialBounds, CreateLayoutControl, CreateLayoutBounds, CreateYawControl, CreateYawBounds, SplitSolution, PowerFunctional
-    # from windse.OptimizationManager import CreateAxialControl, CreateAxialBounds, CreateLayoutControl, CreateLayoutBounds, CreateYawControl, CreateYawBounds, SplitSolution, PowerFunctional
-=======
-    global SteadySolver, MultiAngleSolver, TimeSeriesSolver
-    from windse.SolverManager import SteadySolver, MultiAngleSolver, TimeSeriesSolver
->>>>>>> 6b521113
+    global SteadySolver, UnsteadySolver, MultiAngleSolver, TimeSeriesSolver
+    from windse.SolverManager import SteadySolver, UnsteadySolver, MultiAngleSolver, TimeSeriesSolver
