"""
The SolverManager contains all the different ways to solve problems generated
in windse
"""

import __main__
import os

### Get the name of program importing this package ###
main_file = os.path.basename(__main__.__file__)

### This checks if we are just doing documentation ###
if main_file != "sphinx-build":
    from dolfin import *
    from sys import platform
    import time
    import numpy as np

    ### Import the cumulative parameters ###
    from windse import windse_parameters

    ### Check if we need dolfin_adjoint ###
    if windse_parameters["general"].get("dolfin_adjoint", False):
        from dolfin_adjoint import *

    ### This import improves the plotter functionality on Mac ###
    if platform == 'darwin':
        import matplotlib
        matplotlib.use('TKAgg')
    import matplotlib.pyplot as plt

    ### Improve Solver parameters ###
    parameters["std_out_all_processes"] = False;
    parameters['form_compiler']['cpp_optimize_flags'] = '-O3 -fno-math-errno -march=native'        
    parameters["form_compiler"]["optimize"]     = True
    parameters["form_compiler"]["cpp_optimize"] = True
    parameters['form_compiler']['representation'] = 'uflacs'
    parameters['form_compiler']['quadrature_degree'] = 6

class GenericSolver(object):
    """
    A GenericSolver contains on the basic functions required by all solver objects.
    """
    def __init__(self,problem):
        self.params = windse_parameters
        self.problem  = problem
        # self.u_next,self.p_next = self.problem.up_next.split(True)
        self.u_next,self.p_next = split(self.problem.up_next)
        self.nu_T = self.problem.nu_T
        self.first_save = True
        self.fprint = self.params.fprint
        self.extra_kwarg = {}
        if self.params["general"].get("dolfin_adjoint", False):
            self.extra_kwarg["annotate"] = False
        self.save_power = self.params["solver"].get("save_power",False)

        #Check if we are optimizing
        if self.params.get("optimization",{}):
            self.optimizing = True
            self.J = 0
        else:
            self.optimizing = False

        #Check if we need to save the power output
        if self.save_power:
            self.J = 0
            self.J_saved = False

    def Plot(self):
        """
        This function plots the solution functions using matplotlib and saves the 
        output to output/.../plots/u.pdf and output/.../plots/p.pdf
        """

        ### Create the path names ###
        folder_string = self.params.folder+"/plots/"
        u_string = self.params.folder+"/plots/u.pdf"
        p_string = self.params.folder+"/plots/p.pdf"

        ### Check if folder exists ###
        if not os.path.exists(folder_string): os.makedirs(folder_string)

        ### Plot the x component of velocity ###
        plot(self.u_next[0],title="Velocity in the x Direction")
        plt.savefig(u_string)
        plt.figure()

        ### Plot the pressure ###
        plot(self.p_next,title="Pressure")
        plt.savefig(p_string)
        plt.show()

    def Save(self,val=0):
        """
        This function saves the mesh and boundary markers to output/.../solutions/
        """
        u,p = self.problem.up_next.split(True,**self.extra_kwarg)
        if self.first_save:
            self.u_file = self.params.Save(u,"velocity",subfolder="solutions/",val=val)
            self.p_file = self.params.Save(p,"pressure",subfolder="solutions/",val=val)
            # self.nuT_file = self.params.Save(self.nu_T,"eddy_viscosity",subfolder="solutions/",val=val)
            self.first_save = False
        else:
            self.params.Save(u,"velocity",subfolder="solutions/",val=val,file=self.u_file)
            self.params.Save(p,"pressure",subfolder="solutions/",val=val,file=self.p_file)
            # self.params.Save(self.nu_T,"eddy_viscosity",subfolder="solutions/",val=val,file=self.nuT_file)

    def ChangeWindSpeed(self,speed):
        """
        This function recomputes all necessary components for a new wind direction

        Args: 
            theta (float): The new wind angle in radians
        """
        self.problem.ChangeWindSpeed(speed)

    def ChangeWindAngle(self,theta):
        """
        This function recomputes all necessary components for a new wind direction

        Args: 
            theta (float): The new wind angle in radians
        """
        self.problem.ChangeWindAngle(theta)
        
    def CalculatePowerFunctional(self,delta_yaw = 0.0):
        self.fprint("Computing Power Functional")

        x=SpatialCoordinate(self.problem.dom.mesh)
        J=0.
        J_list=np.zeros(self.problem.farm.numturbs+1)
        for i in range(self.problem.farm.numturbs):

            mx = self.problem.farm.mx[i]
            my = self.problem.farm.my[i]
            mz = self.problem.farm.mz[i]
            x0 = [mx,my,mz]
            W = self.problem.farm.W[i]*1.0
            R = self.problem.farm.RD[i]/2.0 
            ma = self.problem.farm.ma[i]
            yaw = self.problem.farm.myaw[i]+delta_yaw
            u = self.u_next
            A = pi*R**2.0

            WTGbase = Expression(("cos(yaw)","sin(yaw)","0.0"),yaw=float(yaw),degree=1)

            ### Rotate and Shift the Turbine ###
            xs = self.problem.farm.YawTurbine(x,x0,yaw)

            ### Create the function that represents the Thickness of the turbine ###
            T_norm = 1.855438667500383
            T = exp(-pow((xs[0]/W),6.0))/(T_norm*W)

            ### Create the function that represents the Disk of the turbine
            D_norm = 2.914516237206873
            D = exp(-pow((pow((xs[1]/R),2)+pow((xs[2]/R),2)),6.0))/(D_norm*R**2.0)

            u_d = u[0]*cos(yaw) + u[1]*sin(yaw)

            J += dot(A*T*D*WTGbase*u_d**2.0,u)*dx

            if self.save_power:
                J_list[i] = assemble(dot(A*T*D*WTGbase*u_d**2.0,u)*dx)
        
        if self.save_power:
            J_list[-1]=assemble(J)

            folder_string = self.params.folder+"/data/"
            if not os.path.exists(folder_string): os.makedirs(folder_string)

            if self.J_saved:
                f = open(folder_string+"power_data.txt",'ab')
            else:
                f = open(folder_string+"power_data.txt",'wb')
                self.J_saved = True

            np.savetxt(f,[J_list])
            f.close()

        return J

class SteadySolver(GenericSolver):
    """
    This solver is for solving the steady state problem

    Args: 
        problem (:meth:`windse.ProblemManager.GenericProblem`): a windse problem object.
    """
    def __init__(self,problem):
        super(SteadySolver, self).__init__(problem)

    def Solve(self,iter_val=0):
        """
        This solves the problem setup by the problem object.
        """

        ### Save Files before solve ###
        self.fprint("Saving Input Data",special="header")
        if "mesh" in self.params.output:
            self.problem.dom.Save(val=iter_val)
        if "initial_guess" in self.params.output:
            self.problem.bd.SaveInitialGuess(val=iter_val)
        if "height" in self.params.output and self.problem.dom.dim == 3:
            self.problem.bd.SaveHeight(val=iter_val)
        if "turbine_force" in self.params.output:
            self.problem.farm.SaveRotorDisks(val=iter_val)
        self.fprint("Finished",special="footer")

        ####################################################################
        ### This is the better way to define a nonlinear problem but it 
        ### doesn't play nice with dolfin_adjoint
        # ### Define Jacobian ###
        # dU = TrialFunction(self.problem.fs.W)
        # J  = derivative(self.problem.F,  self.problem.up_next, dU)

        # ### Setup nonlinear solver ###
        # nonlinear_problem = NonlinearVariationalProblem(self.problem.F, self.problem.up_next, self.problem.bd.bcs, J)
        # nonlinear_solver  = NonlinearVariationalSolver(nonlinear_problem)

        # ### Set some parameters ###
        # solver_parameters = nonlinear_solver.parameters
        # solver_parameters["nonlinear_solver"] = "snes"
        # solver_parameters["snes_solver"]["linear_solver"] = "mumps"
        # solver_parameters["snes_solver"]["maximum_iterations"] = 50
        # solver_parameters["snes_solver"]["error_on_nonconvergence"] = False
        # solver_parameters["snes_solver"]["line_search"] = "bt" # Available: basic, bt, cp, l2, nleqerr

        ### Solve the problem ###
        # self.fprint("Solving",special="header")
        # start = time.time()
        # iters, converged = nonlinear_solver.solve()
        # stop = time.time()
        # self.fprint("Total Nonlinear Iterations: {:d}".format(iters))
        # self.fprint("Converged Successfully: {0}".format(converged))
        ####################################################################


        # ### Add some helper functions to solver options ###
        solver_parameters = {"nonlinear_solver": "snes",
                             "snes_solver": {
                             "linear_solver": "mumps", 
                             "maximum_iterations": 40,
                             "error_on_nonconvergence": True,
                             "line_search": "bt",
                             }}

        ### Start the Solve Process ###
        self.fprint("Solving",special="header")
        start = time.time()
        
        # ### Solve the Baseline Problem ###
        # solve(self.problem.F_sans_tf == 0, self.problem.up_next, self.problem.bd.bcs, solver_parameters=solver_parameters, **self.extra_kwarg)

        # ### Store the Baseline and Assign for the real solve ###
        # self.up_baseline = self.problem.up_next.copy(deepcopy=True)
        # self.problem.up_next.assign(self.up_baseline)

        ### Solve the real problem ###
        solve(self.problem.F == 0, self.problem.up_next, self.problem.bd.bcs, solver_parameters=solver_parameters)
        stop = time.time()
        self.fprint("Solve Complete: {:1.2f} s".format(stop-start),special="footer")
        # self.u_next,self.p_next = self.problem.up_next.split(True)
        self.u_next,self.p_next = split(self.problem.up_next)
        # self.nu_T = project(self.problem.nu_T,self.problem.fs.Q,solver_type='mumps',**self.extra_kwarg)
        self.nu_T = None


        ### Save solutions ###
        if "solution" in self.params.output:
            self.fprint("Saving Solution",special="header")
            self.Save(val=iter_val)
            self.fprint("Finished",special="footer")

<<<<<<< HEAD
# ================================================================

class UnsteadySolver(GenericSolver):
    """
    This solver is for solving an unsteady problem.  As such, it contains
    additional time-stepping features and functions not present in other solvers.
    This solver can only be used if an unsteady problem has been specified in
    the input file.

    Args: 
        problem (:meth:`windse.ProblemManager.GenericProblem`): a windse problem object.
    """
    def __init__(self,problem):
        super(UnsteadySolver, self).__init__(problem)

    # ================================================================

    def Solve(self,iter_val=0):
        # Start the unsteady solver ONLY if an unsteady problem has been created
        if self.problem.params["problem"]["type"] == 'unsteady':
            self.fprint("Solving with UnsteadySolver", special="header")
        else:
            raise ValueError("UnsteadySolver can only be run with ProblemType = unsteady, not %s" \
                % (self.problem.params["problem"]["type"]))

        # ================================================================

        # Define the final simulation time
        # FIXME: This should also be set in params.yaml input file
        # tFinal = 6000.0
        tFinal = 50.0

        # Start a counter for the total simulation time
        simTime = 0.0

        self.fprint("dt: %.4f" % (self.problem.dt))
        self.fprint("tFinal: %.1f" % (tFinal))

        # ================================================================

        # Specify how frequently to save output files
        saveInterval = 10.0

        # Start a counter for the number of saved files
        saveCount = 0
        save_next_timestep = False

        # Generate file pointers for saved output
        # FIXME: This should use the .save method
        fp = []
        fp.append(File("%s/timeSeries/velocity.pvd" % (self.problem.dom.params.folder)))
        fp.append(File("%s/timeSeries/pressure.pvd" % (self.problem.dom.params.folder)))
        fp.append(File("%s/timeSeries/nu_T.pvd" % (self.problem.dom.params.folder)))

        if "turbine_force" in self.params.output:
            fp.append(File("%s/timeSeries/turbineForce.pvd" % (self.problem.dom.params.folder)))

        self.fprint("Saving Input Data",special="header")
        if "mesh" in self.params.output:
            self.problem.dom.Save(val=iter_val)
        if "initial_guess" in self.params.output:
            self.problem.bd.SaveInitialGuess(val=iter_val)
        if "height" in self.params.output and self.problem.dom.dim == 3:
            self.problem.bd.SaveHeight()
        # if "turbine_force" in self.params.output:
        #     self.problem.farm.SaveTurbineForce(val=iter_val)

        self.fprint("Finished",special="footer")

        # ================================================================

        self.fprint("")
        self.fprint("Calculating Boundary Conditions")

        # FIXME: This should use the boundary information in self.problem.bd.bcs
        bcu, bcp = self.GetBoundaryConditions(0.0)

        # ================================================================

        self.fprint("Assembling time-independent matrices")

        # Assemble left-hand side matrices
        A1 = assemble(self.problem.a1)
        A2 = assemble(self.problem.a2)
        A3 = assemble(self.problem.a3)

        # Apply boundary conditions to matrices
        [bc.apply(A1) for bc in bcu]
        [bc.apply(A2) for bc in bcp]

        # Assemble right-hand side vector
        b1 = assemble(self.problem.L1)
        b2 = assemble(self.problem.L2)
        b3 = assemble(self.problem.L3)

        # Apply bounday conditions to vectors
        [bc.apply(b1) for bc in bcu]
        [bc.apply(b2) for bc in bcp]

        # ================================================================

        self.fprint("Solving",special="header")
        self.fprint("Sim Time | Next dt | U_max")
        self.fprint("--------------------------")

        start = time.time()

        while simTime < tFinal:
            # Get boundary conditions specific to this timestep
            # bcu, bcp = self.GetBoundaryConditions(simTime/tFinal)
            # bcu = self.modifyInletVelocity(simTime, bcu)

            # Update the turbine force
            self.UpdateTurbineForce(simTime, 1) # Single turbine
            # self.UpdateTurbineForce(simTime, 2) # Dubs

            # Record the "old" max velocity (before this update)
            u_max_k1 = self.problem.u_k.vector().max()

            # Step 1: Tentative velocity step
            b1 = assemble(self.problem.L1, tensor=b1)
            [bc.apply(b1) for bc in bcu]
            solve(A1, self.problem.u_k.vector(), b1, 'gmres', 'default')

            # Step 2: Pressure correction step
            b2 = assemble(self.problem.L2, tensor=b2)
            [bc.apply(b2) for bc in bcp]
            solve(A2, self.problem.p_k.vector(), b2, 'gmres', 'hypre_amg')

            # Step 3: Velocity correction step
            b3 = assemble(self.problem.L3, tensor=b3)
            solve(A3, self.problem.u_k.vector(), b3, 'gmres', 'default')

            # Old <- New update step
            self.problem.u_k2.assign(self.problem.u_k1)
            self.problem.u_k1.assign(self.problem.u_k)
            self.problem.p_k1.assign(self.problem.p_k)

            # Record the updated max velocity
            u_max = self.problem.u_k.vector().max()

            # Update the simulation time
            simTime += self.problem.dt

            if save_next_timestep:
                # Read in new inlet values
                bcu = self.updateInletVelocityFromFile(saveCount, bcu)
                
                # Clean up simTime to avoid accumulating round-off error
                saveCount += 1
                simTime = saveInterval*saveCount

                # Save output files
                self.SaveTimeSeries(fp, simTime)

            # Adjust the timestep size, dt, for a balance of simulation speed and stability
            save_next_timestep = self.AdjustTimestepSize(saveInterval, simTime, u_max, u_max_k1)

            # After changing timestep size, A1 must be reassembled
            # FIXME: This may be unnecessary (or could be sped up by changing only the minimum amount necessary)
            A1 = assemble(self.problem.a1, tensor=A1)
            [bc.apply(A1) for bc in bcu]

            # Print some solver statistics
            self.fprint("%8.2f | %7.2f | %5.2f" % (simTime, self.problem.dt, u_max))

        stop = time.time()

        self.fprint("Finished",special="footer")
        self.fprint("Solve Complete: {:1.2f} s".format(stop-start),special="footer")

    # ================================================================

    def SaveTimeSeries(self, fp, simTime):

        # Save velocity files (pointer in fp[0])
        self.problem.u_k.rename('Velocity', 'Velocity')
        fp[0] << (self.problem.u_k, simTime)

        # Save pressure files (pointer in fp[1])
        self.problem.p_k.rename('Pressure', 'Pressure')
        fp[1] << (self.problem.p_k, simTime)

        # Save eddy viscosity files (pointer in fp[2])
        # nu_T_val = project(self.problem.nu_T, self.problem.fs.Q, solver_type='gmres')
        # nu_T_val.rename('nu_T', 'nu_T')
        # fp[2] << (nu_T_val, simTime)

        # Save turbine force files (pointer in fp[3])
        # if "turbine_force" in self.params.output:

        workaround = False

        if workaround:
            tf_value = project(self.problem.tf, self.problem.fs.V, solver_type='gmres')
            tf_value.rename('Turbine_Force', 'Turbine_Force')
            fp[3] << (tf_value, simTime)
        else:
            self.problem.tf.rename('Turbine_Force', 'Turbine_Force')
            fp[3] << (self.problem.tf, simTime)


    # ================================================================

    def AdjustTimestepSize(self, saveInterval, simTime, u_max, u_max_k1):

        # Set the CFL target (0.2 is a good value for stability and speed, YMMV)
        cfl_target = 0.2

        # Enforce a minimum timestep size
        dt_min = 0.01

        # Calculate the change in velocity using a first-order, backward difference
        dudt = u_max - u_max_k1

        # Calculate the projected velocity
        u_max_projected = u_max + dudt

        # Calculate the ideal timestep size (ignore file output considerations for now)
        dt_new = cfl_target * self.problem.dom.mesh.hmin() / u_max_projected

        # Move to larger dt slowly (smaller dt happens instantly)
        if dt_new > self.problem.dt:
            # Amount of new dt to use: 0 = none, 1 = all
            SOR = 0.5
            dt_new = SOR*dt_new + (1.0-SOR)*self.problem.dt

        # Calculate the time remaining until the next file output
        time_remaining = saveInterval - (simTime % saveInterval)

        # If the new timestep would jump past a save point, modify the new timestep size
        if dt_new + dt_min >= time_remaining:
            dt_new = time_remaining
            save_next_timestep = True
        else:
            save_next_timestep = False

        # Update both the Python variable and FEniCS constant
        self.problem.dt = dt_new
        self.problem.dt_c.assign(dt_new)

        # float(self.problem.dt_c) # to get the regular ol' variable

        return save_next_timestep

    # ================================================================

    def UpdateTurbineForce(self, simTime, turbsPerPlatform):
        coords = self.problem.fs.V.tabulate_dof_coordinates()
        coords = np.copy(coords[0::self.problem.dom.dim, :])

        # Pre allocate all numpy arrays and vectors
        tf_array = np.zeros(np.shape(coords))
        tf_vec = np.zeros(np.size(tf_array))
        xs = np.zeros(np.shape(coords))

        # Radius of the two "arms" measured from the hinge
        rad = 189.0

        if turbsPerPlatform == 1:
            rad = 0.0

        # Angle defined between the two "arms"
        phi = np.pi/3.0

        # Calculate the offset from the hinge to each turbine
        xp_offset = rad*np.cos(phi/2.0)
        yp_offset = rad*np.sin(phi/2.0)

        # delta_yaw = 0.0

        for k in range(self.problem.farm.numturbs):
            # Position of the kth turbune
            xpos = float(self.problem.farm.mx[k])
            ypos = float(self.problem.farm.my[k])
            
            if self.problem.dom.dim == 2:
                x0 = np.array([xpos, ypos])
            else:
                zpos = float(self.problem.farm.mz[k])
                x0 = np.array([xpos, ypos, zpos])

            # Yaw, thickness, radius, and mass of the kth turbine
            # If desired, shift each turbine by a constant amount
            # delta_yaw = np.pi/4.0*np.sin(np.pi*(simTime/1000.0 + k/self.problem.farm.numturbs))
            delta_yaw = 0.0

            yaw = float(self.problem.farm.myaw[k] + delta_yaw)
            W = float(self.problem.farm.W[k]/2.0)
            R = float(self.problem.farm.RD[k]/2.0)
            ma = float(self.problem.farm.ma[k])

            # Create a rotation matrix for this yaw angle
            A_rotation = self.RotationMatrix(yaw)

            # Rotate the turbine after shifting (x0, y0, z0) to the center of the turbine
            xs0 = np.dot(coords - x0, A_rotation)

            for doublet in range(turbsPerPlatform):

                offset = np.zeros(self.problem.dom.dim)
                offset[0] = xp_offset
                offset[1] = yp_offset*(-1)**doublet

                # Offset each turbine from the center of rotation
                xs = xs0 - offset

                # Normal to blades: Create the function that represents the Thickness of the turbine
                T_norm = 1.902701539733748
                T = np.exp(-(xs[:, 0]/W)**10.0)/(T_norm*W)

                # Tangential to blades: Create the function that represents the Disk of the turbine
                D_norm = 2.884512175878827
                if self.problem.dom.dim == 2:
                    D1 = (xs[:, 1]/R)**2.0
                else:
                    D1 = (xs[:, 1]/R)**2.0 + (xs[:, 2]/R)**2.0

                D = np.exp(-D1**5.0)/(D_norm*R**2.0)

                # Create the function that represents the force
                if self.problem.dom.dim == 2:
                    r = xs[:, 1]
                else:
                    r = np.sqrt(xs[:, 1]**2.0 + xs[:, 2]**2.0)

                F = 4.0*0.5*(np.pi*R**2.0)*ma/(1.0 - ma)*(r/R*np.sin(np.pi*r/R) + 0.5) * 1.0/.81831

                u_vec = self.problem.u_k1.vector()[:]
                ux = u_vec[0::self.problem.dom.dim]
                uy = u_vec[1::self.problem.dom.dim]
                uD = ux*np.cos(yaw) + uy*np.sin(yaw)

                tf_array[:, 0] = tf_array[:, 0] + F*T*D*np.cos(yaw)*uD**2.0
                tf_array[:, 1] = tf_array[:, 1] + F*T*D*np.sin(yaw)*uD**2.0


        # Riffle shuffle the array elements into a FEniCS-style vector
        for k in range(self.problem.dom.dim):
            tf_vec[k::self.problem.dom.dim] = tf_array[:, k]

        tf_vec[np.abs(tf_vec) < 1e-50] = 0.0

        # Set the vector elements
        self.problem.tf.vector()[:] = tf_vec

    # ================================================================


    def RotationMatrix(self, yaw):
        cosYaw = np.cos(yaw)
        sinYaw = np.sin(yaw)

        if self.problem.dom.dim == 2:
            A_rotation = np.array([[cosYaw, -sinYaw],
                                   [sinYaw,  cosYaw]])
        else:
            A_rotation = np.array([[cosYaw, -sinYaw, 0.0],
                                   [sinYaw,  cosYaw, 0.0],
                                   [   0.0,     0.0, 1.0]])

        return A_rotation

    # ================================================================


    def updateInletVelocityFromFile(self, saveCount, bcu):
        
        # Define tolerance
        tol = 1e-6

        # Define a function to identify the left wall
        def left_wall(x, on_boundary):
            return on_boundary and x[0] < self.problem.dom.x_range[0] + tol

        # Load each of the PyTurbSim outputs (saved as numpy arrays)
        uTotal = np.load('pyturbsim_outputs/turb_u.npy')
        vTotal = np.load('pyturbsim_outputs/turb_v.npy')
        wTotal = np.load('pyturbsim_outputs/turb_w.npy')
        y = np.load('pyturbsim_outputs/turb_y.npy')
        z = np.load('pyturbsim_outputs/turb_z.npy')


        DEBUGGING = False

        # Rescale y and z values to match existing domain
        # print(' og z = ', z)
        y = np.linspace(self.problem.dom.y_range[0], self.problem.dom.y_range[1], len(y))
        z = np.linspace(self.problem.dom.z_range[0], self.problem.dom.z_range[1], len(z))

        if DEBUGGING:
            y = np.array([self.problem.dom.y_range[0], self.problem.dom.y_range[1]])
            z = np.array([self.problem.dom.z_range[0], self.problem.dom.z_range[1]])

        # print('new z = ', z)
        # print('saveCount = ', saveCount)

        # Check to see if we have enough turbulence slices
        if saveCount > np.shape(uTotal)[2] - 1:
            raise ValueError("Ran out of turbulent inflow files! Run PyTurbSim with longer tFinal.")


        # Extract a single slice of u, v, and w data
        u = uTotal[:, :, saveCount]
        v = vTotal[:, :, saveCount]
        w = wTotal[:, :, saveCount]

        if DEBUGGING:
            u = np.array([[0.5, 0.0],
                          [0.0, 1.0]])
            v = np.array([[0.0, 0.0], [0.0, 0.0]])
            w = np.array([[0.0, 0.0], [0.0, 0.0]])

        # Get the coordinates using the vector funtion space, V
        coords = self.problem.fs.V.tabulate_dof_coordinates()
        coords = np.copy(coords[0::self.problem.dom.dim, :])

        # Create a function representing the inlet velocity
        vel_inlet_func = Function(self.problem.fs.V)

        # Create an array and vector to hold the u, v, w values at each grid point
        vel_inlet_array = np.zeros(np.shape(coords))
        vel_inlet_vector = np.zeros(np.size(vel_inlet_array))

        # For each coordinate, determine if it's on the boundary
        for k, xi in enumerate(coords):
            if xi[0] < self.problem.dom.x_range[0] + tol:

                # Get the interpolated value at this point
                ui = self.bilinearInterp(xi[1], xi[2], y, z, [u, v, w])

                # Assign this value to the corresponding spot in the velocity array
                vel_inlet_array[k, :] = ui

        # Riffle-shuffle the array elements into a FEniCS friendly vector
        for k in range(self.problem.dom.dim):
            vel_inlet_vector[k::self.problem.dom.dim] = vel_inlet_array[:, k]

        # Assign the function the vector of values
        vel_inlet_func.vector()[:] = vel_inlet_vector

        # Update the inlet velocity
        bcu[0] = DirichletBC(self.problem.fs.V, vel_inlet_func, left_wall)


        return bcu

    # ================================================================


    def bilinearInterp(self, xi, yi, x, y, velList):
        # Find the node index such that x[xptr-1] < xi < x[xptr]
        xptr = 1
        while x[xptr] < xi and xptr < len(x)-1:
            xptr += 1

        # Find the node index such that y[yptr-1] < yi < y[yptr]
        yptr = 1
        while y[yptr] < yi and yptr < len(y) - 1:
            yptr += 1

        # Initialize space for each interpolated component
        ui = np.zeros(len(velList))

        for index, u in enumerate(velList):
            # Get the value of the function at the four nodes surrounding the interpolation point
            u11 = u[yptr-1, xptr-1]
            u12 = u[yptr  , xptr-1]
            u21 = u[yptr-1, xptr  ]
            u22 = u[yptr  , xptr  ]

            # Calculate four weighted averages for each corner
            a11 = u11*(x[xptr] - xi       )*(y[yptr] - yi       )
            a12 = u12*(x[xptr] - xi       )*(yi      - y[yptr-1])
            a21 = u21*(xi      - x[xptr-1])*(y[yptr] - yi       )
            a22 = u22*(xi      - x[xptr-1])*(yi      - y[yptr-1])

            # Calculate the value of the function at the interpolation point
            ui[index] = 1.0/((x[xptr] - x[xptr-1])*(y[yptr] - y[yptr-1]))*(a11 + a12 + a21 + a22)

        return ui

    # ================================================================


    def modifyInletVelocity(self, simTime, bcu):

        # Define tolerance
        tol = 1e-6

        def left_wall(x, on_boundary):
            return on_boundary and x[0] < self.problem.dom.x_range[0] + tol

        vmax = self.problem.bd.vmax

        # Get the coordinates using the vector funtion space, V
        coords = self.problem.fs.V.tabulate_dof_coordinates()
        coords = np.copy(coords[0::self.problem.dom.dim, :])

        # Create a function representing to the inlet velocity
        vel_inlet_func = Function(self.problem.fs.V)

        inlet_type = 1

        if inlet_type == 1:
            # Create arrays for the steady, vortex, and combined velocities
            vel_steady = np.zeros(np.shape(coords))
            vel_steady[:, 0] = vmax
            # print(vmax)

            vel_vort = np.zeros(np.shape(coords))
            vel_inlet = np.zeros(np.shape(coords))

            # Specify the vortex radius
            vortRad = 1000
            vortRad2 = vortRad**2

            # Specify the vortex velocity and calculate its position from the starting point
            vortVel = 1.0

            period = 1000.0
            xd = period/2 - vortVel*(simTime%period)

            fac = 0.1
            sep = 650
            Tau = 1000

            for k, x in enumerate(coords):
                if x[0] < self.problem.dom.x_range[0] + tol:

                    # xd should replace x[0] in the following equations
                    if np.abs(xd) < 1e-3:
                        xd = 1e-3

                    cp = ((x[1] + sep/2)**2 + xd**2)/(4*Tau)
                    cn = ((x[1] - sep/2)**2 + xd**2)/(4*Tau)

                    # U-velocity
                    vel_inlet[k, 0] = fac*((1 - np.exp(-cp))/cp*(x[1] + sep/2) -\
                                           (1 - np.exp(-cn))/cn*(x[1] - sep/2)) + 1

                    # V-velocity
                    vel_inlet[k, 1] = fac*(-(1 - np.exp(-cp))/cp*xd +\
                                            (1 - np.exp(-cn))/cn*xd)

                    norm = np.sqrt(vel_inlet[k, 0]*vel_inlet[k, 0] + vel_inlet[k, 1]*vel_inlet[k, 1])

                    if norm > 10.0:
                        vel_inlet[k, 0] = vel_inlet[k, 0]/norm*10.0
                        vel_inlet[k, 1] = vel_inlet[k, 1]/norm*10.0

                    # dx = x - vortPos
                    # dist2 = dx[0]*dx[0] + dx[1]*dx[1]

                    # if dist2 < vortRad2:
                    #     theta = np.arctan2(dx[1], dx[0])
                    #     fac = 1.0 - np.sqrt(dist2/vortRad2)
                    #     vel_vort[k, 0] = -np.sin(theta)
                    #     vel_vort[k, 1] = np.cos(theta)
                    # else:
                    #     fac = 0.0
                    #     vel_vort[k, 0] = 0.0
                    #     vel_vort[k, 1] = 0.0

                    # vel_inlet[k, :] = (1.0-fac)*vel_steady[k, :] + vmax*fac*vel_vort[k, :]

        elif inlet_type == 2:
            jet_rad = 400

            vel_inlet = np.zeros(np.shape(coords))

            for k, x in enumerate(coords):
                if x[0] < self.problem.dom.x_range[0] + tol:
                    if np.abs(x[1]) < jet_rad:
                        thetaMax = 15.0/180.0*np.pi

                        theta = thetaMax*np.sin(simTime/1000*2*np.pi)

                        vel_inlet[k, 0] = 2.0*vmax*np.cos(theta)
                        vel_inlet[k, 1] = 2.0*vmax*np.sin(theta)
                    else:
                        vel_inlet[k, 0] = vmax
                        vel_inlet[k, 1] = 0.0


        # Riffle shuffle the array elements into a 1D vector
        vel_inlet_vector = np.zeros(np.size(vel_inlet))

        for k in range(self.problem.dom.dim):
            vel_inlet_vector[k::self.problem.dom.dim] = vel_inlet[:, k]

        # Assign the function the vector of values
        vel_inlet_func.vector()[:] = vel_inlet_vector


        # Update the inlet velocity
        bcu[0] = DirichletBC(self.problem.fs.V, vel_inlet_func, left_wall)

        return bcu

    # ================================================================

    def GetBoundaryConditions(self, simTime):
        # FIXME: This whole function should be deleted and its output
        # replaced with values already present in self.problem.bd.bcs

        # Define tolerance
        tol = 1e-6

        # Identify all the walls of the computational domain
        rad = (self.problem.dom.y_range[1] - self.problem.dom.y_range[0])/self.problem.dom.ny
        def single_fixed_pt(x, on_boundary):
            return on_boundary and x[0] < self.problem.dom.x_range[0]+tol and -1.1*rad < x[1] < 1.1*rad


        def left_wall(x, on_boundary):
            return on_boundary and x[0] < self.problem.dom.x_range[0] + tol
        def right_wall(x, on_boundary):
            return on_boundary and x[0] > self.problem.dom.x_range[1] - tol
        def bottom_wall(x, on_boundary):
            return on_boundary and x[1] < self.problem.dom.y_range[0] + tol
        def top_wall(x, on_boundary):
            return on_boundary and x[1] > self.problem.dom.y_range[1] - tol
        if self.problem.dom.dim == 3:
            def back_wall(x, on_boundary):
                return on_boundary and x[2] < self.problem.dom.z_range[0] + tol
            def front_wall(x, on_boundary):
                return on_boundary and x[2] > self.problem.dom.z_range[1] - tol

        # Build a list with the boundary conditions for velocity
        bcu = []

        # Get the max_vel value from the input parameters
        vmax = self.problem.bd.vmax

        use_variable_bc = False
        free_slip = True

        if use_variable_bc:
            # simTime in the range [0, 1] since it's divided by tFinal
            theta = np.pi/4.0 + np.pi/9.0*np.sin(simTime*2.0*np.pi)

            if theta < 0 or theta > 2.0*np.pi:
                theta = theta % (2.0*np.pi)

            # theta = np.pi/18.0
            ux = vmax*np.cos(theta)
            uy = vmax*np.sin(theta)


            # print(ux, uy)

            if theta < np.pi/2.0:
                # left and bottom
                bcu.append(DirichletBC(self.problem.fs.V, Constant((ux, uy)), left_wall))
                bcu.append(DirichletBC(self.problem.fs.V, Constant((ux, uy)), bottom_wall))
            elif theta < np.pi:
                # bottom and right
                bcu.append(DirichletBC(self.problem.fs.V, Constant((ux, uy)), bottom_wall))
                bcu.append(DirichletBC(self.problem.fs.V, Constant((ux, uy)), right_wall))
            elif theta < 3.0*np.pi/2.0:
                # right and top
                bcu.append(DirichletBC(self.problem.fs.V, Constant((ux, uy)), right_wall))
                bcu.append(DirichletBC(self.problem.fs.V, Constant((ux, uy)), top_wall))
            else:
                # top and left
                bcu.append(DirichletBC(self.problem.fs.V, Constant((ux, uy)), top_wall))
                bcu.append(DirichletBC(self.problem.fs.V, Constant((ux, uy)), left_wall))

        else:
            if self.problem.dom.dim == 2:
                bcu.append(DirichletBC(self.problem.fs.V, Constant((vmax, 0)), left_wall))
                #bcu.append(DirichletBC(self.problem.fs.V, Constant((vmax, 0)), right_wall))
                bcu.append(DirichletBC(self.problem.fs.V, Constant((vmax, 0)), bottom_wall))
                bcu.append(DirichletBC(self.problem.fs.V, Constant((vmax, 0)), top_wall))

            elif self.problem.dom.dim == 3:
                if free_slip:
                    inflow = Expression(('x[2] > 0 ? vmax*std::log(x[2]/0.01)/std::log(ph/0.01) : 0', '0', '0'), 
                        degree = 2, vmax = vmax, ph = self.problem.farm.HH[0])

                    # bcu.append(DirichletBC(self.problem.fs.V.sub(0), Constant(vmax), left_wall))
                    bcu.append(DirichletBC(self.problem.fs.V, inflow, left_wall))
                    # bcu.append(DirichletBC(self.problem.fs.V.sub(0), Constant(0), rightW))
                    bcu.append(DirichletBC(self.problem.fs.V.sub(1), Constant(0), bottom_wall))
                    bcu.append(DirichletBC(self.problem.fs.V.sub(1), Constant(0), top_wall))
                    bcu.append(DirichletBC(self.problem.fs.V.sub(2), Constant(0), back_wall))
                    bcu.append(DirichletBC(self.problem.fs.V.sub(2), Constant(0), front_wall))
                else:
                    bcu.append(DirichletBC(self.problem.fs.V, Constant((vmax, 0, 0)), left_wall))
                    # bcu.append(DirichletBC(self.problem.fs.V, Constant((vmax, 0, 0)), right_wall))
                    bcu.append(DirichletBC(self.problem.fs.V, Constant((vmax, 0, 0)), bottom_wall))
                    bcu.append(DirichletBC(self.problem.fs.V, Constant((vmax, 0, 0)), top_wall))
                    bcu.append(DirichletBC(self.problem.fs.V, Constant((vmax, 0, 0)), back_wall))
                    bcu.append(DirichletBC(self.problem.fs.V, Constant((vmax, 0, 0)), front_wall))

        # Build a list with the boundary conditions for pressure
        bcp = []


        if use_variable_bc:
            if theta < np.pi/2.0:
                # left and bottom
                bcp.append(DirichletBC(self.problem.fs.Q, Constant(0), right_wall))
                bcp.append(DirichletBC(self.problem.fs.Q, Constant(0), top_wall))
            elif theta < np.pi:
                # bottom and right
                bcp.append(DirichletBC(self.problem.fs.Q, Constant(0), top_wall))
                bcp.append(DirichletBC(self.problem.fs.Q, Constant(0), left_wall))
            elif theta < 3.0*np.pi/2.0:
                # right and top
                bcp.append(DirichletBC(self.problem.fs.Q, Constant(0), left_wall))
                bcp.append(DirichletBC(self.problem.fs.Q, Constant(0), bottom_wall))
            else:
                # top and left
                bcp.append(DirichletBC(self.problem.fs.Q, Constant(0), bottom_wall))
                bcp.append(DirichletBC(self.problem.fs.Q, Constant(0), right_wall))
        else:
            bcp.append(DirichletBC(self.problem.fs.Q, Constant(0), right_wall))

        return bcu, bcp

# ================================================================
=======
        ### calculate the power for each turbine ###
        ###################################
        ### Fix how angle is transfered ###
        ###################################
        if self.optimizing or self.save_power:
            self.J += -self.CalculatePowerFunctional((iter_val-self.problem.dom.init_wind)) 

        # self.fprint("Speed Percent of Inflow Speed")
        # ps = []
        # for i in range(6):
        #     HH = self.problem.farm.HH[0]
        #     RD = self.problem.farm.RD[0]
        #     x_val = (i+1)*RD
        #     vel = self.problem.up_next([x_val,0,HH])
        #     vel = vel[0:3]
        #     nom = np.linalg.norm(vel)
        #     perc = nom/self.problem.bd.HH_vel
        #     ps.append(perc)
        #     self.fprint("Speed Percent at ("+repr(int(x_val))+", 0, "+repr(HH)+"): "+repr(perc))
        # print(ps)

>>>>>>> 6b521113

class MultiAngleSolver(SteadySolver):
    """
    This solver will solve the problem using the steady state solver for every
    angle in angles.

    Args: 
        problem (:meth:`windse.ProblemManager.GenericProblem`): a windse problem object.
        angles (list): A list of wind inflow directions.
    """ 

    def __init__(self,problem):
        super(MultiAngleSolver, self).__init__(problem)
        if self.params["domain"]["type"] in ["imported"]:
            raise ValueError("Cannot use a Multi-Angle Solver with an "+self.params["domain"]["type"]+" domain.")
        self.orignal_solve = super(MultiAngleSolver, self).Solve
        self.wind_range = self.params["solver"].get("wind_range", None)
        if  self.wind_range is None:
            self.wind_range = [0, 2.0*np.pi]
            self.endpoint = self.params["solver"].get("endpoint", False)
        else:
            self.endpoint = self.params["solver"].get("endpoint", True)

        self.num_wind = self.params["solver"]["num_wind_angles"]
        self.angles = np.linspace(self.wind_range[0],self.wind_range[1],self.num_wind,endpoint=self.endpoint)

    def Solve(self):
        for i, theta in enumerate(self.angles):
            self.fprint("Performing Solve {:d} of {:d}".format(i+1,len(self.angles)),special="header")
            self.fprint("Wind Angle: "+repr(theta))
            if i > 0 or not near(theta,self.problem.dom.init_wind):
                self.ChangeWindAngle(theta)
            self.orignal_solve(iter_val=theta)
            self.fprint("Finished Solve {:d} of {:d}".format(i+1,len(self.angles)),special="footer")

class TimeSeriesSolver(SteadySolver):
    """
    This solver will solve the problem using the steady state solver for every
    angle in angles.

    Args: 
        problem (:meth:`windse.ProblemManager.GenericProblem`): a windse problem object.
        angles (list): A list of wind inflow directions.
    """ 

    def __init__(self,problem):
        super(TimeSeriesSolver, self).__init__(problem)
        if self.params["domain"]["type"] in ["imported"]:
            raise ValueError("Cannot use a Multi-Angle Solver with an "+self.params["domain"]["type"]+" domain.")
        self.orignal_solve = super(TimeSeriesSolver, self).Solve
        self.velocity_path = self.params["solver"]["velocity_path"]


        raw_data = np.loadtxt(self.velocity_path,comments="#")
        self.times = raw_data[:,0]
        self.speeds = raw_data[:,1]
        self.angles = raw_data[:,2]
        self.num_solve = len(self.speeds)

    def Solve(self):
        for i in range(self.num_solve):
            time  = self.times[i]
            theta = self.angles[i]
            speed = self.speeds[i]
            self.fprint("Performing Solve {:d} of {:d}".format(i+1,len(self.angles)),special="header")
            self.fprint("Time: "+repr(time))
            self.fprint("Wind Angle: "+repr(theta))
            self.fprint("Wind Speed: "+repr(speed))
            if i > 0 or not near(speed,self.problem.bd.HH_vel):
                self.ChangeWindSpeed(speed)
            if i > 0 or not near(theta,self.problem.dom.init_wind):
                self.ChangeWindAngle(theta)
            self.orignal_solve(iter_val=time)

            self.fprint("Finished Solve {:d} of {:d}".format(i+1,len(self.angles)),special="footer")<|MERGE_RESOLUTION|>--- conflicted
+++ resolved
@@ -271,7 +271,28 @@
             self.Save(val=iter_val)
             self.fprint("Finished",special="footer")
 
-<<<<<<< HEAD
+        ### calculate the power for each turbine ###
+        ###################################
+        ### Fix how angle is transfered ###
+        ###################################
+        if self.optimizing or self.save_power:
+            self.J += -self.CalculatePowerFunctional((iter_val-self.problem.dom.init_wind)) 
+
+        # self.fprint("Speed Percent of Inflow Speed")
+        # ps = []
+        # for i in range(6):
+        #     HH = self.problem.farm.HH[0]
+        #     RD = self.problem.farm.RD[0]
+        #     x_val = (i+1)*RD
+        #     vel = self.problem.up_next([x_val,0,HH])
+        #     vel = vel[0:3]
+        #     nom = np.linalg.norm(vel)
+        #     perc = nom/self.problem.bd.HH_vel
+        #     ps.append(perc)
+        #     self.fprint("Speed Percent at ("+repr(int(x_val))+", 0, "+repr(HH)+"): "+repr(perc))
+        # print(ps)
+
+# 
 # ================================================================
 
 class UnsteadySolver(GenericSolver):
@@ -418,7 +439,7 @@
 
             if save_next_timestep:
                 # Read in new inlet values
-                bcu = self.updateInletVelocityFromFile(saveCount, bcu)
+                # bcu = self.updateInletVelocityFromFile(saveCount, bcu)
                 
                 # Clean up simTime to avoid accumulating round-off error
                 saveCount += 1
@@ -765,7 +786,7 @@
         def left_wall(x, on_boundary):
             return on_boundary and x[0] < self.problem.dom.x_range[0] + tol
 
-        vmax = self.problem.bd.vmax
+        HH_vel = self.problem.bd.HH_vel
 
         # Get the coordinates using the vector funtion space, V
         coords = self.problem.fs.V.tabulate_dof_coordinates()
@@ -779,8 +800,8 @@
         if inlet_type == 1:
             # Create arrays for the steady, vortex, and combined velocities
             vel_steady = np.zeros(np.shape(coords))
-            vel_steady[:, 0] = vmax
-            # print(vmax)
+            vel_steady[:, 0] = HH_vel
+            # print(HH_vel)
 
             vel_vort = np.zeros(np.shape(coords))
             vel_inlet = np.zeros(np.shape(coords))
@@ -836,7 +857,7 @@
                     #     vel_vort[k, 0] = 0.0
                     #     vel_vort[k, 1] = 0.0
 
-                    # vel_inlet[k, :] = (1.0-fac)*vel_steady[k, :] + vmax*fac*vel_vort[k, :]
+                    # vel_inlet[k, :] = (1.0-fac)*vel_steady[k, :] + HH_vel*fac*vel_vort[k, :]
 
         elif inlet_type == 2:
             jet_rad = 400
@@ -850,10 +871,10 @@
 
                         theta = thetaMax*np.sin(simTime/1000*2*np.pi)
 
-                        vel_inlet[k, 0] = 2.0*vmax*np.cos(theta)
-                        vel_inlet[k, 1] = 2.0*vmax*np.sin(theta)
+                        vel_inlet[k, 0] = 2.0*HH_vel*np.cos(theta)
+                        vel_inlet[k, 1] = 2.0*HH_vel*np.sin(theta)
                     else:
-                        vel_inlet[k, 0] = vmax
+                        vel_inlet[k, 0] = HH_vel
                         vel_inlet[k, 1] = 0.0
 
 
@@ -905,7 +926,7 @@
         bcu = []
 
         # Get the max_vel value from the input parameters
-        vmax = self.problem.bd.vmax
+        HH_vel = self.problem.bd.HH_vel
 
         use_variable_bc = False
         free_slip = True
@@ -918,8 +939,8 @@
                 theta = theta % (2.0*np.pi)
 
             # theta = np.pi/18.0
-            ux = vmax*np.cos(theta)
-            uy = vmax*np.sin(theta)
+            ux = HH_vel*np.cos(theta)
+            uy = HH_vel*np.sin(theta)
 
 
             # print(ux, uy)
@@ -943,17 +964,17 @@
 
         else:
             if self.problem.dom.dim == 2:
-                bcu.append(DirichletBC(self.problem.fs.V, Constant((vmax, 0)), left_wall))
-                #bcu.append(DirichletBC(self.problem.fs.V, Constant((vmax, 0)), right_wall))
-                bcu.append(DirichletBC(self.problem.fs.V, Constant((vmax, 0)), bottom_wall))
-                bcu.append(DirichletBC(self.problem.fs.V, Constant((vmax, 0)), top_wall))
+                bcu.append(DirichletBC(self.problem.fs.V, Constant((HH_vel, 0)), left_wall))
+                #bcu.append(DirichletBC(self.problem.fs.V, Constant((HH_vel, 0)), right_wall))
+                bcu.append(DirichletBC(self.problem.fs.V, Constant((HH_vel, 0)), bottom_wall))
+                bcu.append(DirichletBC(self.problem.fs.V, Constant((HH_vel, 0)), top_wall))
 
             elif self.problem.dom.dim == 3:
                 if free_slip:
-                    inflow = Expression(('x[2] > 0 ? vmax*std::log(x[2]/0.01)/std::log(ph/0.01) : 0', '0', '0'), 
-                        degree = 2, vmax = vmax, ph = self.problem.farm.HH[0])
-
-                    # bcu.append(DirichletBC(self.problem.fs.V.sub(0), Constant(vmax), left_wall))
+                    inflow = Expression(('x[2] > 0 ? HH_vel*std::log(x[2]/0.01)/std::log(ph/0.01) : 0', '0', '0'), 
+                        degree = 2, HH_vel = HH_vel, ph = float(self.problem.farm.HH[0]))
+
+                    # bcu.append(DirichletBC(self.problem.fs.V.sub(0), Constant(HH_vel), left_wall))
                     bcu.append(DirichletBC(self.problem.fs.V, inflow, left_wall))
                     # bcu.append(DirichletBC(self.problem.fs.V.sub(0), Constant(0), rightW))
                     bcu.append(DirichletBC(self.problem.fs.V.sub(1), Constant(0), bottom_wall))
@@ -961,12 +982,12 @@
                     bcu.append(DirichletBC(self.problem.fs.V.sub(2), Constant(0), back_wall))
                     bcu.append(DirichletBC(self.problem.fs.V.sub(2), Constant(0), front_wall))
                 else:
-                    bcu.append(DirichletBC(self.problem.fs.V, Constant((vmax, 0, 0)), left_wall))
-                    # bcu.append(DirichletBC(self.problem.fs.V, Constant((vmax, 0, 0)), right_wall))
-                    bcu.append(DirichletBC(self.problem.fs.V, Constant((vmax, 0, 0)), bottom_wall))
-                    bcu.append(DirichletBC(self.problem.fs.V, Constant((vmax, 0, 0)), top_wall))
-                    bcu.append(DirichletBC(self.problem.fs.V, Constant((vmax, 0, 0)), back_wall))
-                    bcu.append(DirichletBC(self.problem.fs.V, Constant((vmax, 0, 0)), front_wall))
+                    bcu.append(DirichletBC(self.problem.fs.V, Constant((HH_vel, 0, 0)), left_wall))
+                    # bcu.append(DirichletBC(self.problem.fs.V, Constant((HH_vel, 0, 0)), right_wall))
+                    bcu.append(DirichletBC(self.problem.fs.V, Constant((HH_vel, 0, 0)), bottom_wall))
+                    bcu.append(DirichletBC(self.problem.fs.V, Constant((HH_vel, 0, 0)), top_wall))
+                    bcu.append(DirichletBC(self.problem.fs.V, Constant((HH_vel, 0, 0)), back_wall))
+                    bcu.append(DirichletBC(self.problem.fs.V, Constant((HH_vel, 0, 0)), front_wall))
 
         # Build a list with the boundary conditions for pressure
         bcp = []
@@ -995,29 +1016,6 @@
         return bcu, bcp
 
 # ================================================================
-=======
-        ### calculate the power for each turbine ###
-        ###################################
-        ### Fix how angle is transfered ###
-        ###################################
-        if self.optimizing or self.save_power:
-            self.J += -self.CalculatePowerFunctional((iter_val-self.problem.dom.init_wind)) 
-
-        # self.fprint("Speed Percent of Inflow Speed")
-        # ps = []
-        # for i in range(6):
-        #     HH = self.problem.farm.HH[0]
-        #     RD = self.problem.farm.RD[0]
-        #     x_val = (i+1)*RD
-        #     vel = self.problem.up_next([x_val,0,HH])
-        #     vel = vel[0:3]
-        #     nom = np.linalg.norm(vel)
-        #     perc = nom/self.problem.bd.HH_vel
-        #     ps.append(perc)
-        #     self.fprint("Speed Percent at ("+repr(int(x_val))+", 0, "+repr(HH)+"): "+repr(perc))
-        # print(ps)
-
->>>>>>> 6b521113
 
 class MultiAngleSolver(SteadySolver):
     """
