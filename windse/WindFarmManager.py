--- conflicted
+++ resolved
@@ -382,22 +382,6 @@
             ### Create the function that represents the force ###
             r = sqrt(xs[1]**2.0+xs[2]**2)
             F = 4.*0.5*(pi*R**2.0)*ma/(1.-ma)*(r/R*sin(pi*r/R)+0.5) * 1/(.81831)
-<<<<<<< HEAD
-            u_d = u_next[0]*cos(yaw) + u_next[1]*sin(yaw)
-            ### Combine and add to the total ###
-            tf_x = tf_x + F*T*D*cos(yaw)#*u_d**2
-            tf_y = tf_y + F*T*D*sin(yaw)#*u_d**2
-
-        # ### Project Turbine Force to save on Assemble time ###
-        # self.fprint("Projecting X Force")
-        # tf_x_p = project(tf_x,fs.V0,solver_type='mumps')
-        # self.fprint("Projecting Y Force")
-        # tf_y_p = project(tf_y,fs.V1,solver_type='mumps')  
-
-        # ## Assign the components to the turbine force ###
-        # self.tf = Function(fs.V)
-        # fs.VelocityAssigner.assign(self.tf,[tf_x_p,tf_y_p,tf_z])
-=======
 
             # compute disk averaged velocity in yawed case and don't project
             if self.yaw[0]**2 > 1e-4:
@@ -419,7 +403,6 @@
             ## Assign the components to the turbine force ###
             self.tf = Function(fs.V)
             fs.VelocityAssigner.assign(self.tf,[tf_x,tf_y,tf_z])
->>>>>>> 4bf0d04d
 
         tf_stop = time.time()
         self.fprint("Turbine Force Calculated: {:1.2f} s".format(tf_stop-tf_start),special="footer")
