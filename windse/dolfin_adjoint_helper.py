import dolfin
import dolfin_adjoint
import numpy as np
from sys import platform
import os,shutil
import time
import copy
import ufl

from windse.helper_functions import BaseHeight as backend_BaseHeight
from windse.helper_functions import CalculateDiskTurbineForces as backend_CalculateDiskTurbineForces
from windse.helper_functions import CalculateActuatorLineTurbineForces as backend_CalculateActuatorLineTurbineForces
from windse import windse_parameters
from pyadjoint.tape import get_working_tape, annotate_tape, stop_annotating, no_annotations
from pyadjoint.block import Block
from pyadjoint.overloaded_type import create_overloaded_object
from pyadjoint.enlisting import Enlist
import cProfile

### This import improves the plotter functionality on Mac ###
if platform == 'darwin':
    import matplotlib
    matplotlib.use('TKAgg')
import matplotlib.pyplot as plt


<<<<<<< HEAD
### We need to override ALE move so that dolfin-adjoint can track the change ###
backend_move = dolfin.ALE.move
def move(mesh,bmesh, **kwargs):
    """ Refine is overloaded to ensure that the returned mesh is overloaded.
    """
    with stop_annotating():
        backend_move(mesh,bmesh, **kwargs)
    overloaded = create_overloaded_object(mesh)
    return overloaded
dolfin.ALE.move = move



def linalg_solve(*args, **kwargs):
    """This function overrides dolfin_adjoints.compat.linalg_solve.

    The original function doesn't allow for solver options because it uses
     the::

        dolfin.solve(A,x,b) 

    form which doesn't accept keyword arguments. However, It does except 
    additional arguments that defined some solver options, which we pass
    in manually

    Todo:

        Eventually, we want to replace this with a full PetscKrylovSolver()
        to get access to all the ksp options.

    """
    return dolfin_adjoint.backend.solve(*args,"mumps") 
dolfin_adjoint.types.compat.linalg_solve = linalg_solve



def assemble_adjoint_value(form, **kwargs):
    """Wrapper that assembles a matrix with boundary conditions"""
    bcs = kwargs.pop("bcs", ())
    # print(form)
    if windse_parameters["function_space"]["turbine_method"] == "numpy":
        rep = 'tsfc'
    else:
        rep = 'uflacs'
    result = dolfin_adjoint.backend.assemble(form,form_compiler_parameters={'representation': rep})
    for bc in bcs:
        bc.apply(result)
    return result
dolfin_adjoint.types.compat.assemble_adjoint_value = assemble_adjoint_value



shutil.rmtree(windse_parameters.folder+"debug/", ignore_errors=True)
def recompute_component(self, inputs, block_variable, idx, prepared):
    file_exists = False


    # print()
    # print("hey Look at me I'm recomputing!")
    # print()
    """This function overrides 
    dolfin_adjoint.solving.SolveBlock.recompute_component

    The original function doesn't account for kwargs in a project so it 
    doesn't pass them to this function. For now, we just supply the
    solver_parameters manually in this case. 

    Todo:

        Eventually, we want to replace this with a full PetscKrylovSolver()
        to get access to all the ksp options.

    """
    lhs = prepared[0]
    rhs = prepared[1]
    func = prepared[2]
    bcs = prepared[3]

=======
>>>>>>> 6ab8c8ca



def BaseHeight(x,y,ground,**kwargs):
    '''This is the adjoint version of RelativeHeight. It's goal is to 
    calculate the height of the turbine's base. At the same time, it creates
    a block that helps propagate the adjoint information.'''
    annotate = annotate_tape(kwargs)
    with stop_annotating():
        output = backend_BaseHeight(x,y,ground)
    output = create_overloaded_object(output)

    if annotate:        
        block = BaseHeightBlock(x, y, ground, output)
        block.add_output(output.create_block_variable())

        tape = get_working_tape()
        tape.add_block(block)

    return output

class BaseHeightBlock(Block):
    '''This is the Block class that will be used to calculate adjoint 
    information for optimizations. '''
    def __init__(self, x, y, ground, output):
        super(BaseHeightBlock, self).__init__()
        self.x = x
        self.y = y
        self.ground = ground
        self.output = output
        self.add_dependency(x)
        self.add_dependency(y)

    def __str__(self):
        return "BaseHeightBlock"

    def prepare_recompute_component(self, inputs, relevant_outputs):
        x = inputs[0]
        y = inputs[1]
        return [x, y]

    def recompute_component(self, inputs, block_variable, idx, prepared):
        x = prepared[0]
        y = prepared[1]
        return backend_BaseHeight(x,y,self.ground)

    def prepare_evaluate_adj(self, inputs, adj_inputs, relevant_dependencies):
        x = inputs[0]
        y = inputs[1]
        return [x, y]

    def evaluate_adj_component(self, inputs, adj_inputs, block_variable, idx, prepared=None):
        x = prepared[0]
        y = prepared[1]
        # h = dolfin.Constant(10)
        adj_input = adj_inputs[0]

        # print((float(x),float(y)))
        # print(self.ground(x,y))
        # print((self.ground(x,y,dx=1),self.ground(x,y,dy=1)))

        if idx == 0:
            # print("taking x derivative")
            adj = self.ground(x,y,dx=1)
            # adj = (self.ground(x+h,y)-self.ground(x-h,y))/(2*h)
        elif idx == 1:
            # print("taking y derivative")
            adj = self.ground(x,y,dy=1)
            # adj = (self.ground(x,y+h)-self.ground(x,y-h))/(2*h)


        return adj_input * adj














def CalculateDiskTurbineForces(x,farm,fs,**kwargs):
    '''This is the adjoint version of RelativeHeight. It's goal is to 
    calculate the height of the turbine's base. At the same time, it creates
    a block that helps propagate the adjoint information.'''
    annotate = annotate_tape(kwargs)

    ### Get the actual output ###
    with stop_annotating():
        func_output, sparse_ids, actuator_array = backend_CalculateDiskTurbineForces(x,farm,fs,**kwargs)

    ### Create the block object ###
    if annotate:
        block = ActuatorDiskForceBlock(x,farm,fs,sparse_ids,**kwargs)

    ### Prepare outputs for recording on tape ###
    r = []
    func_output = Enlist(func_output)
    for out in func_output:
        if not isinstance(out,list):
            r.append(create_overloaded_object(out))

    ### Add everything to tape ###
    if annotate:
        for out in r:
            if not isinstance(out,list):
                block.add_output(out.create_block_variable())
        tape = get_working_tape()
        tape.add_block(block)

    return func_output.delist(r), sparse_ids, actuator_array

class ActuatorDiskForceBlock(Block):
    '''This is the Block class that will be used to calculate adjoint 
    information for optimizations. '''
    def __init__(self, x,farm,fs,sparse_ids,**kwargs):
        super(ActuatorDiskForceBlock, self).__init__()
        self.x = x
        self.farm = farm
        self.fs = fs
        self.sparse_ids = sparse_ids
        self.inflow_angle = copy.copy(farm.inflow_angle)
        self.save_actuator = kwargs.get('save_actuator',False)
        self.sparse_RDs = kwargs.get('sparse_RDs',2.0)
        self.dim = farm.dom.dim

        ### Calculate how far the turbines need to move to recalculate sparse ids ###
        self.move_tol = 0.1*farm.dom.mesh.rmin()

        ### Add dependencies on the controls ###
        for i in range(self.farm.numturbs):
            self.farm.mx[i].block_variable.tag = ("x",i)
            self.add_dependency(self.farm.mx[i])

            self.farm.my[i].block_variable.tag = ("y",i)
            self.add_dependency(self.farm.my[i])

            self.farm.myaw[i].block_variable.tag = ("yaw",i)
            self.add_dependency(self.farm.myaw[i])

            self.farm.ma[i].block_variable.tag = ("a",i)
            self.add_dependency(self.farm.ma[i])

        ### Tabulate which controls matter ###
        self.control_types = []
        if "layout" in farm.control_types:
            self.control_types.append("x")
            self.control_types.append("y")
        if "yaw" in farm.control_types:
            self.control_types.append("yaw")
        if "axial" in farm.control_types:
            self.control_types.append("a")

        ### Record the current values for x and y ###
        self.old_x = np.array(self.farm.mx,dtype=float)
        self.old_y = np.array(self.farm.my,dtype=float)

        ### map ids to vector ids ###
        self.VectorSparseIDs()

    def __str__(self):
        return "ActuatorLineForceBlock"

    def CheckTurbineLocations(self,x,y):
        new_x = np.array(x,dtype=float)
        new_y = np.array(y,dtype=float)
        moved = max(max(abs(new_x-self.old_x)),max(abs(new_y-self.old_y)))
        # print(moved,self.move_tol, moved > self.move_tol)
        if moved > self.move_tol:
            self.sparse_ids = None
        self.old_x = new_x
        self.old_y = new_y

    def VectorSparseIDs(self):
        self.all_ids = np.zeros(len(self.sparse_ids)*self.dim,dtype=int)
        self.all_ids[0::self.dim] = self.dim*(self.sparse_ids)+0
        self.all_ids[1::self.dim] = self.dim*(self.sparse_ids)+1
        if self.dim == 3:
            self.all_ids[2::self.dim] = self.dim*(self.sparse_ids)+2
        self.all_ids = list(self.all_ids)

    def prepare_recompute_component(self, inputs, relevant_outputs):
        ### update the new controls inside the windfarm ###
        x = inputs[0::4]
        y = inputs[1::4]
        yaw = inputs[2::4]
        a = inputs[3::4]
        self.farm.inflow_angle = self.inflow_angle
        self.farm.UpdateControls(x=x,y=y,yaw=yaw,a=a)

        ### determine if we need to recalculate sparse_ids ###
        self.CheckTurbineLocations(x,y)

        prepared, self.sparse_ids, actuator_array = backend_CalculateDiskTurbineForces(self.x,self.farm,self.fs,sparse_ids=self.sparse_ids,sparse_RDs=self.sparse_RDs)

        return prepared

    def recompute_component(self, inputs, block_variable, idx, prepared):
        return prepared[idx]

    def prepare_evaluate_adj(self, inputs, adj_inputs, relevant_dependencies):
        ### update the new controls inside the windfarm ###
        x = inputs[0::4]
        y = inputs[1::4]
        yaw = inputs[2::4]
        a = inputs[3::4]
        self.farm.inflow_angle = self.inflow_angle
        self.farm.UpdateControls(x=x,y=y,yaw=yaw,a=a)

        ### determine if we need to recalculate sparse_ids ###
        self.CheckTurbineLocations(x,y)

        prepared = {}
        for name in self.control_types:
            # pr = cProfile.Profile()
            # pr.enable()
            # print("calculating "+name+" derivatives")
            prepared[name], self.sparse_ids, actuator_array = backend_CalculateDiskTurbineForces(self.x,self.farm,self.fs,dfd=name,sparse_ids=self.sparse_ids,sparse_RDs=self.sparse_RDs)
            # pr.disable()
            # pr.print_stats()

            # exit()

        ### map ids to vector ids ###
        self.VectorSparseIDs()

        return prepared

    def evaluate_adj_component(self, inputs, adj_inputs, block_variable, idx, prepared=None):

        ### Get the control type and turbine index ###
        name, turb_idx = block_variable.tag
        print("Calculating Derivative: " +name+"_"+repr(turb_idx))
        ### Apply derivative to previous in tape ###
        adj_output = 0
        for i in range(3):
            adj_output += np.inner(adj_inputs[i].get_local(self.all_ids),prepared[name][i][:,turb_idx])

        return np.array(adj_output)
















# ================================================================
# ================================================================

def CalculateActuatorLineTurbineForces(problem, simTime, **kwargs):
    '''This is the adjoint version of RelativeHeight. It's goal is to 
    calculate the height of the turbine's base. At the same time, it creates
    a block that helps propagate the adjoint information.'''
    annotate = annotate_tape(kwargs)

    # Example of how to call the update actuator force function
    # UpdateActuatorLineForce(problem, simTime, dfd, tf):

    ### Get the actual output ###
    with stop_annotating():
        func_output = backend_CalculateActuatorLineTurbineForces(problem, simTime, **kwargs)

    ### Create the block object ###
    if annotate:
        block = ActuatorLineForceBlock(problem, simTime,**kwargs)

    ### Prepare outputs for recording on tape ###
    r = []
    func_output = Enlist(func_output)
    for out in func_output:
        if not isinstance(out,list):
            r.append(create_overloaded_object(out))

    ### Add everything to tape ###
    if annotate:
        for out in r:
            if not isinstance(out,list):
                block.add_output(out.create_block_variable())
        tape = get_working_tape()
        tape.add_block(block)

    return func_output.delist(r)

# ================================================================
# ================================================================

class ActuatorLineForceBlock(Block):
    '''This is the Block class that will be used to calculate adjoint 
    information for optimizations. '''
    def __init__(self, problem, simTime, **kwargs):
        super(ActuatorLineForceBlock, self).__init__()
        self.problem = problem
        self.simTime = simTime

        # Add dependencies on the controls
        for i in range(self.problem.num_blade_segments):
            self.problem.mcl[i].block_variable.tag = ("c_lift", i)
            self.add_dependency(self.problem.mcl[i])

            self.problem.mcd[i].block_variable.tag = ("c_drag", i)
            self.add_dependency(self.problem.mcd[i])

        # Tabulate which controls matter
        self.control_types = []
        if "lift" in problem.farm.control_types:
            self.control_types.append("c_lift")
        if "drag" in problem.farm.control_types:
            self.control_types.append("c_drag")

        # Record the current values for controls
        self.old_c_lift = np.array(self.problem.mcl, dtype=float)
        self.old_c_drag = np.array(self.problem.mcd, dtype=float)


    def __str__(self):
        return "ActuatorLineForceBlock"


    def prepare_recompute_component(self, inputs, relevant_outputs):
        # update the new controls inside the windfarm
        c_lift = inputs[0::2]
        c_drag = inputs[1::2]

        self.problem.UpdateActuatorLineControls(c_lift = c_lift, c_drag = c_drag)

        prepared = backend_CalculateActuatorLineTurbineForces(self.problem, self.simTime)

        return prepared

    def recompute_component(self, inputs, block_variable, idx, prepared):
        return prepared

    def prepare_evaluate_adj(self, inputs, adj_inputs, relevant_dependencies):
        ### update the new controls inside the windfarm ###
        c_lift = inputs[0::2]
        c_drag = inputs[1::2]

        self.problem.UpdateActuatorLineControls(c_lift = c_lift, c_drag = c_drag)

        prepared = {}
        for name in self.control_types:
            # pr = cProfile.Profile()
            # pr.enable()
            # print("calculating "+name+" derivatives")
            prepared[name] = backend_CalculateActuatorLineTurbineForces(self.problem, self.simTime, dfd = name)
            # pr.disable()
            # pr.print_stats()

            # exit()

        return prepared

    def evaluate_adj_component(self, inputs, adj_inputs, block_variable, idx, prepared=None):

        ### Get the control type and turbine index ###
        name, segment_index = block_variable.tag
        # print("calculating: " + name + "_" + repr(segment_index))

        ### Get the vectors ###
        comp_vec = prepared[name][:, segment_index]
        adj_vec = adj_inputs[0].get_local()

        ### Apply derivative to previous in tape ###
        adj_output = np.inner(comp_vec, adj_vec)
        return np.array(adj_output)

# ================================================================
# ================================================================
























#################################################################################################
############################## Overridden Dolfin_Adjoint Functions ##############################
#################################################################################################


### We need to override ALE move so that dolfin-adjoint can track the change ###
backend_move = dolfin.ALE.move
def move(mesh,bmesh, **kwargs):
    """ Refine is overloaded to ensure that the returned mesh is overloaded.
    """
    with stop_annotating():
        backend_move(mesh,bmesh, **kwargs)
    overloaded = create_overloaded_object(mesh)
    return overloaded
dolfin.ALE.move = move

def linalg_solve(*args, **kwargs):
    """This function overrides dolfin_adjoints.compat.linalg_solve.

    The original function doesn't allow for solver options because it uses
     the::

        dolfin.solve(A,x,b) 

    form which doesn't accept keyword arguments. However, It does except 
    additional arguments that defined some solver options, which we pass
    in manually

    Todo:

        Eventually, we want to replace this with a full PetscKrylovSolver()
        to get access to all the ksp options.

    """
    # print("performing a solve")
    return dolfin_adjoint.backend.solve(*args)#,"mumps") 
dolfin_adjoint.types.compat.linalg_solve = linalg_solve

def assemble_adjoint_value(form, **kwargs):
    """Wrapper that assembles a matrix with boundary conditions"""
    bcs = kwargs.pop("bcs", ())
    # print(form)
    if windse_parameters["wind_farm"].get("turbine_method","dolfin") == "numpy":
        rep = 'tsfc'
    else:
        rep = 'uflacs'
    result = dolfin_adjoint.backend.assemble(form,form_compiler_parameters={'representation': rep})
    for bc in bcs:
        bc.apply(result)
    return result
dolfin_adjoint.types.compat.assemble_adjoint_value = assemble_adjoint_value

shutil.rmtree(windse_parameters.folder+"debug/", ignore_errors=True)
def recompute_component(self, inputs, block_variable, idx, prepared):
    file_exists = False
    # print("resolving")

    # print()
    # print("hey Look at me I'm recomputing!")
    # print()
    """This function overrides 
    dolfin_adjoint.solving.SolveBlock.recompute_component

    The original function doesn't account for kwargs in a project so it 
    doesn't pass them to this function. For now, we just supply the
    solver_parameters manually in this case. 

    Todo:

        Eventually, we want to replace this with a full PetscKrylovSolver()
        to get access to all the ksp options.

    """
    lhs = prepared[0]
    rhs = prepared[1]
    func = prepared[2]
    bcs = prepared[3]


    if not self.forward_kwargs:
        dolfin_adjoint.backend.solve(lhs == rhs, func, bcs, solver_parameters={'linear_solver': 'mumps'})
    else:
        dolfin_adjoint.backend.solve(lhs == rhs, func, bcs, **self.forward_kwargs)

        if "debug" in windse_parameters.output:
            if hasattr(self, 'solve_iteration'):
                self.solve_iteration += 1
            else:
                # print()
                # print("but we haven't been here before")
                self.recompute_set = 0
                while os.path.isfile(windse_parameters.folder+"debug/dolfin_adjoint_func_"+repr(self.recompute_set)+".pvd"):
                    self.recompute_set +=1
                # print("and that's the "+repr(self.recompute_set)+" time this has happened")
                # print()
                self.savefile = dolfin.File(windse_parameters.folder+"debug/dolfin_adjoint_func_"+repr(self.recompute_set)+".pvd")
                self.solve_iteration = 0
            
            
            u, p = func.split(True)
            u.rename("velocity","velocity")
            self.savefile << (u,self.solve_iteration)
    # print("assemble(func*dx): " + repr(float(dolfin.assemble(dolfin.inner(func,func)*dolfin.dx))))
    return func
dolfin_adjoint.solving.SolveBlock.recompute_component = recompute_component

def _init_dependencies(self, *args, **kwargs):
    self.preconditioner_method = "default"
    self.solver_method = "mumps"

    if self.varform:
        eq = args[0]
        self.lhs = eq.lhs
        self.rhs = eq.rhs
        self.func = args[1]

        if len(args) > 2:
            self.bcs = args[2]
        elif "bcs" in kwargs:
            self.bcs = self.kwargs.pop("bcs")
            self.forward_kwargs.pop("bcs")
        else:
            self.bcs = []

        if self.bcs is None:
            self.bcs = []

        self.assemble_system = False
    else:
        # Linear algebra problem.
        # TODO: Consider checking if attributes exist.
        A = args[0]
        u = args[1]
        b = args[2]
        if len(args) >= 4:
            self.solver_method = args[3]
        if len(args) >= 5:
            self.preconditioner_method = args[4]

        sp = {"solver_parameters": {'linear_solver': self.solver_method,
                                    'preconditioner': self.preconditioner_method}}
        self.forward_kwargs.update(sp)

        self.lhs = A.form
        self.rhs = b.form
        self.bcs = A.bcs if hasattr(A, "bcs") else []
        self.func = u.function
        self.assemble_system = A.assemble_system if hasattr(A, "assemble_system") else False

    if not isinstance(self.bcs, list):
        self.bcs = [self.bcs]

    if isinstance(self.lhs, ufl.Form) and isinstance(self.rhs, ufl.Form):
        self.linear = True
        # Add dependence on coefficients on the right hand side.
        for c in self.rhs.coefficients():
            self.add_dependency(c, no_duplicates=True)
    else:
        self.linear = False

    for bc in self.bcs:
        self.add_dependency(bc, no_duplicates=True)

    for c in self.lhs.coefficients():
        self.add_dependency(c, no_duplicates=True)
dolfin_adjoint.solving.SolveBlock._init_dependencies = _init_dependencies

def _assemble_and_solve_adj_eq(self, dFdu_form, dJdu):
    dJdu_copy = dJdu.copy()
    kwargs = self.assemble_kwargs.copy()
    # Homogenize and apply boundary conditions on adj_dFdu and dJdu.
    bcs = self._homogenize_bcs()
    kwargs["bcs"] = bcs
    dFdu = dolfin_adjoint.compat.assemble_adjoint_value(dFdu_form, **kwargs)

    for bc in bcs:
        bc.apply(dJdu)

    adj_sol = dolfin_adjoint.Function(self.function_space)
    dolfin_adjoint.compat.linalg_solve(dFdu, adj_sol.vector(), dJdu, self.solver_method, self.preconditioner_method,**self.kwargs)

    adj_sol_bdy = dolfin_adjoint.compat.function_from_vector(self.function_space, dJdu_copy - dolfin_adjoint.compat.assemble_adjoint_value(
        dolfin.action(dFdu_form, adj_sol)))

    return adj_sol, adj_sol_bdy
dolfin_adjoint.solving.SolveBlock._assemble_and_solve_adj_eq = _assemble_and_solve_adj_eq








def Marker(u, simTime, out_file, **kwargs):
    '''This is the adjoint version of RelativeHeight. It's goal is to 
    calculate the height of the turbine's base. At the same time, it creates
    a block that helps propagate the adjoint information.'''
    annotate = annotate_tape(kwargs)
    u = create_overloaded_object(u)

    if annotate:        
        block = MarkerBlock(u, simTime, out_file)
        block.add_output(u.create_block_variable())

        tape = get_working_tape()
        tape.add_block(block)

    return u


class MarkerBlock(Block):
    '''This is the Block class that will be used to calculate adjoint 
    information for optimizations. '''
    def __init__(self, u, simTime, out_file):
        super(MarkerBlock, self).__init__()
        self.simTime = simTime
        self.out_file = out_file
        self.saved = False
        self.V = u.function_space() 
        self.add_dependency(u)

    def __str__(self):
        return "MarkerBlock"

    def recompute_component(self, inputs, block_variable, idx, prepared):
        return inputs[0]

    # @no_annotations
    # def evaluate_adj(self, markings=False):
    #     print("Saving Adjoint Function for timestep:" + repr(self.simTime))

    #     output = self.get_outputs()
    #     adj_input = output[0].adj_value

    #     temp = dolfin_adjoint.Function(self.V, name="u_adjoint",annotate=False)
    #     temp.vector().set_local(adj_input.get_local())
    #     self.out_file.write(temp,self.simTime)



    def evaluate_adj_component(self, inputs, adj_inputs, block_variable, idx, prepared=None):
        if self.saved == False:
            print("Saving Adjoint Function for timestep: " + repr(self.simTime))
            temp = dolfin_adjoint.Function(self.V, name="u_adjoint",annotate=False)
            temp.vector().set_local(adj_inputs[0].get_local())
            self.out_file.write(temp,self.simTime)
            self.saved = True

        return adj_inputs[0]


<|MERGE_RESOLUTION|>--- conflicted
+++ resolved
@@ -23,8 +23,6 @@
     matplotlib.use('TKAgg')
 import matplotlib.pyplot as plt
 
-
-<<<<<<< HEAD
 ### We need to override ALE move so that dolfin-adjoint can track the change ###
 backend_move = dolfin.ALE.move
 def move(mesh,bmesh, **kwargs):
@@ -36,8 +34,6 @@
     return overloaded
 dolfin.ALE.move = move
 
-
-
 def linalg_solve(*args, **kwargs):
     """This function overrides dolfin_adjoints.compat.linalg_solve.
 
@@ -58,8 +54,6 @@
     """
     return dolfin_adjoint.backend.solve(*args,"mumps") 
 dolfin_adjoint.types.compat.linalg_solve = linalg_solve
-
-
 
 def assemble_adjoint_value(form, **kwargs):
     """Wrapper that assembles a matrix with boundary conditions"""
@@ -75,8 +69,6 @@
     return result
 dolfin_adjoint.types.compat.assemble_adjoint_value = assemble_adjoint_value
 
-
-
 shutil.rmtree(windse_parameters.folder+"debug/", ignore_errors=True)
 def recompute_component(self, inputs, block_variable, idx, prepared):
     file_exists = False
@@ -102,11 +94,6 @@
     rhs = prepared[1]
     func = prepared[2]
     bcs = prepared[3]
-
-=======
->>>>>>> 6ab8c8ca
-
-
 
 def BaseHeight(x,y,ground,**kwargs):
     '''This is the adjoint version of RelativeHeight. It's goal is to 
