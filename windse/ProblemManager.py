"""
The ProblemManager contains all of the 
different classes of problems that windse can solve
"""

import __main__
import os

### Get the name of program importing this package ###
if hasattr(__main__,"__file__"):
    main_file = os.path.basename(__main__.__file__)
else:
    main_file = "ipython"
    
### This checks if we are just doing documentation ###
if main_file != "sphinx-build":
    from dolfin import *
    import numpy as np
    import time
    import scipy.interpolate as interp
    import glob

    ### Import the cumulative parameters ###
    from windse import windse_parameters
    # from memory_profiler import memory_usage

    ### Check if we need dolfin_adjoint ###
    if windse_parameters.dolfin_adjoint:
        from dolfin_adjoint import *

class GenericProblem(object):
    """
    A GenericProblem contains on the basic functions required by all problem objects.
    
    Args: 
        domain (:meth:`windse.DomainManager.GenericDomain`): a windse domain object.
        windfarm (:meth:`windse.WindFarmManager.GenericWindFarmm`): a windse windfarm object.
        function_space (:meth:`windse.FunctionSpaceManager.GenericFunctionSpace`): a windse function space object.
        boundary_conditions (:meth:`windse.BoundaryManager.GenericBoundary`): a windse boundary object.
    """
    def __init__(self,domain,windfarm,function_space,boundary_data):
        ### save a reference of option and create local version specifically of domain options ###
        self.params = windse_parameters
        self.dom  = domain
        self.farm = windfarm
        self.fs   = function_space 
        self.bd  = boundary_data
        self.tf_first_save = True
        self.fprint = self.params.fprint

        ### Update attributes based on params file ###
        for key, value in self.params["problem"].items():
            setattr(self,key,value)

    def ComputeTurbineForce(self,u,inflow_angle,simTime=0.0):

        ### Compute the relative yaw angle ###
        if inflow_angle is not None:
            inflow_angle = inflow_angle-self.dom.inflow_angle
        else:
            inflow_angle = 0.0

        self.fprint('Computing turbine forces using %s' % (self.farm.turbine_method.upper()))

        ### Create the turbine force function ###
        if self.farm.turbine_method == "dolfin":
            self.tf1, self.tf2, self.tf3 = self.farm.DolfinTurbineForce(self.fs,self.dom.mesh,inflow_angle=inflow_angle)

        elif self.farm.turbine_method == "numpy":
            self.tf1, self.tf2, self.tf3 = self.farm.NumpyTurbineForce(self.fs,self.dom.mesh,inflow_angle=inflow_angle)

        elif self.farm.turbine_method == 'alm':
            self.rpm = self.params["wind_farm"]["rpm"]

            hmin = self.dom.mesh.hmin()/np.sqrt(3)
            # self.gaussian_width = 2.0*hmin/3.0
            # Recommendation from Churchfield et al.
            self.gaussian_width = 2.0*0.035*2.0*self.farm.radius[0]
            self.gaussian_width = float(self.params["wind_farm"]["gauss_factor"])*hmin

            self.chord_factor = float(self.params["wind_farm"]["chord_factor"])

            print('Minimum Space Between Mesh: ', hmin)
            print('Gaussian Width: ', self.gaussian_width)

            # self.num_blade_segments = 10
            # self.num_blade_segments = int(10.0*self.farm.radius[0]/hmin)
            if self.farm.blade_segments == "computed":
                self.num_blade_segments = int(2.0*self.farm.radius[0]/self.gaussian_width)
                self.farm.blade_segments = self.num_blade_segments
            else:
                self.num_blade_segments = self.farm.blade_segments
            print('Num blade segments: ', self.num_blade_segments)

            self.mchord = []
            self.mtwist = []
            self.mcl = []
            self.mcd = []

            self.num_times_called = 0
<<<<<<< HEAD
            self.first_call_to_function = True
            self.blade_pos_previous = [[], [], []]
            self.simTime_list = []
            self.simTime_id = 0
=======
            self.first_call_to_alm = True
            self.simTime_list = [0]
>>>>>>> 0824fba5

            self.aoa_file = './output/%s/angle_of_attack.csv' % (self.params.name)


            fp = open(self.aoa_file, 'w')

            for j in range(3):
                for k in range(self.num_blade_segments):
                    fp.write('r%d_n%03d, ' % (j, k))
            fp.write('\n')
            fp.close()


            # Initialize the lift and drag files
            for fn in ['lift', 'drag']:
                fp = open('./output/%s/nodal_%s.csv' % (self.params.name, fn), 'w')
                fp.write('sim_time, theta, ')

                for j in range(self.num_blade_segments):
                    if j < self.num_blade_segments-1:
                        fp.write('%s_%02d, ' % (fn, j))
                    else:
                        fp.write('%s_%02d\n' % (fn, j))
                fp.close()

            turb_data = self.params["wind_farm"]["read_turb_data"]

            if turb_data:

                def build_lift_and_drag_tables(airfoil_data_path):

                    # Determine the number of files in airfoil_data_path
                    num_files = len(glob.glob('%s/*.txt' % (airfoil_data_path)))

                    for file_id in range(num_files):
                        print('Reading Airfoil Data #%d' % (file_id))
                        data = np.genfromtxt('%s/af_station_%d.txt' % (airfoil_data_path, file_id), skip_header=1, delimiter=' ')

                        if file_id == 0:
                            # If this is the first file, store the angle data
                            interp_angles = data[:, 0]
                            num_angles = np.size(interp_angles)
                            
                            # If this is the first file, allocate space for the tables        
                            lift_table = np.zeros((num_angles, num_files))
                            drag_table = np.zeros((num_angles, num_files))
                            
                        # Store all the lift and drag data in the file_id column
                        lift_table[:, file_id] = data[:, 1]
                        drag_table[:, file_id] = data[:, 2]

                    return lift_table, drag_table, interp_angles


                self.fprint('Setting chord, lift, and drag from file \'%s\'' % (turb_data))

                actual_turbine_data = np.genfromtxt(turb_data, delimiter = ',', skip_header = 1)

                actual_x = actual_turbine_data[:, 0]

                actual_chord = self.chord_factor*actual_turbine_data[:, 1]

                # Baseline twist is expressed in degrees, convert to radians
                actual_twist = actual_turbine_data[:, 2]/180.0*np.pi

                actual_cl = actual_turbine_data[:, 3]
                actual_cd = actual_turbine_data[:, 4]


                lift_table, drag_table, interp_angles = build_lift_and_drag_tables('airfoil_polars')
                self.lift_table = lift_table
                self.drag_table = drag_table
                self.interp_angles = interp_angles


                modify_chord = False

                if modify_chord:
                    shift_amt = 0.25
                    low_end = 1.0 - shift_amt
                    high_end = 1.0 + shift_amt
                    chord_shift_amt = np.linspace(low_end, high_end, np.size(actual_chord))
                    actual_chord = chord_shift_amt*actual_chord

                # print('chord measured: ', actual_chord)
                # print('lift measured: ', actual_cl)
                # print('drag measured: ', actual_cd)

                # Create interpolators for chord, lift, and drag
                chord_interp = interp.interp1d(actual_x, actual_chord)
                twist_interp = interp.interp1d(actual_x, actual_twist)
                cl_interp = interp.interp1d(actual_x, actual_cl)
                cd_interp = interp.interp1d(actual_x, actual_cd)

                if self.params['problem']['script_iterator'] == 1:
                    actual_x_override = np.linspace(0.0, 1.0, 10)
                    actual_chord_override = np.array([4.749999999999964473e+00,
                        4.749999999999989342e+00,
                        4.750000000000000000e+00,
                        4.749999999999996447e+00,
                        4.749999999999998224e+00,
                        4.749999999999999112e+00,
                        4.450663333333332083e+00,
                        3.867691040375480060e+00,
                        8.488750327288195896e-01,
                        1.000000000000000056e-01])

                    chord_interp_override = interp.interp1d(actual_x_override, actual_chord_override)

                if self.params['problem']['script_iterator'] == 2:
                    actual_x_override = np.linspace(0.0, 1.0, 10)
                    actual_chord_override = np.array([5.200000000000000178e+00,
                        7.027575555710222410e+00,
                        8.476945227498621449e+00,
                        8.280660000000001020e+00,
                        6.990223354798463795e+00,
                        5.499632522453062222e+00,
                        4.450663333333333860e+00,
                        3.867691040375480060e+00,
                        8.488750327288112629e-01,
                        1.000000000000000056e-01])

                    chord_interp_override = interp.interp1d(actual_x_override, actual_chord_override)

                # Construct the points at which to generate interpolated values
                interp_points = np.linspace(0.0, 1.0, self.num_blade_segments)

                # Generate the interpolated values
                chord = chord_interp(interp_points)
                twist = twist_interp(interp_points)
                cl = cl_interp(interp_points)
                cd = cd_interp(interp_points)
                self.farm.baseline_chord = np.array(chord)/self.chord_factor

                if self.params['problem']['script_iterator'] > 0:
                    chord_override = chord_interp_override(interp_points)

            else:
                # If not reading from a file, prescribe dummy values
                chord = self.farm.radius[0]/20.0*np.ones(self.num_blade_segments)
                twist = np.zeros(self.num_blade_segments)
                cl = np.ones(self.num_blade_segments)
                cd = 0.1*np.ones(self.num_blade_segments)

            # Save the list of controls to self
            for turb_i in range(self.farm.numturbs):
                turb_i_chord = []
                turb_i_twist = []
                turb_i_lift = []
                turb_i_drag = []

                if turb_i == 0 and self.params['problem']['script_iterator'] > 0:
                    chord_to_use = chord_override
                else:
                    chord_to_use = chord

                for k in range(self.num_blade_segments):
                    turb_i_chord.append(Constant(chord_to_use[k]))
                    turb_i_twist.append(Constant(twist[k]))
                    turb_i_lift.append(Constant(cl[k]))
                    turb_i_drag.append(Constant(cd[k]))

                print('Turbine #%d: Chord = ' % (turb_i), chord_to_use)

                self.mchord.append(turb_i_chord)
                self.mtwist.append(turb_i_twist)
                self.mcl.append(turb_i_lift)
                self.mcd.append(turb_i_drag)

<<<<<<< HEAD
            self.cyld_expr_list = [None]*self.farm.numturbs
            self.tf_list = self.farm.CalculateActuatorLineTurbineForces(self, simTime)
=======

            self.ALM_force_method = 'multiple'
            # self.ALM_force_method = 'single'
            self.tf_list = CalculateActuatorLineTurbineForces(self, simTime)
>>>>>>> 0824fba5

            self.CopyALMtoWindFarm()
        else:
            raise ValueError("Unknown turbine method: "+self.farm.turbine_method)
        
        ### Convolve TF with u ###
        if self.farm.turbine_method != 'alm':
            tf = self.tf1*u[0]**2+self.tf2*u[1]**2+self.tf3*u[0]*u[1]
        else:
            tf = sum(self.tf_list)
        return tf


    ############################################
    ############################################
    ### this is a hack to accommodate the fact that
    ### alm values are not stored in the wind_farm
    ### object. eventually we might want to move
    ### it there.
    ############################################
    ############################################
    def CopyALMtoWindFarm(self):
        self.farm.mcl = self.mcl
        self.farm.mcd = self.mcd
        self.farm.mchord = self.mchord


    def ChangeWindAngle(self,inflow_angle):
        """
        This function recomputes all necessary components for a new wind direction

        Args: 
            inflow_angle (float): The new wind angle in radians
        """
        adj_start = time.time()
        self.fprint("Adjusting Wind Angle",special="header")
        self.fprint("New Angle: {:1.8f} rads".format(inflow_angle))
        self.dom.RecomputeBoundaryMarkers(inflow_angle)
        self.bd.RecomputeVelocity(inflow_angle)
        self.ComputeFunctional(inflow_angle)

        adj_stop = time.time()
        self.fprint("Wind Angle Adjusted: {:1.2f} s".format(adj_stop-adj_start),special="footer")

        # self.tf.assign(tf_temp)

    def ChangeWindSpeed(self,inflow_speed):
        adj_start = time.time()
        self.fprint("Adjusting Wind Speed",special="header")
        self.fprint("New Speed: {:1.8f} m/s".format(inflow_speed/self.dom.xscale))
        self.bd.HH_vel = inflow_speed
        adj_stop = time.time()
        self.fprint("Wind Speed Adjusted: {:1.2f} s".format(adj_stop-adj_start),special="footer")

    def UpdateActuatorLineControls(self, c_lift = None, c_drag = None, chord = None, yaw = None, turb_index = 0):

        if c_lift is not None:
            cl = np.array(c_lift, dtype = float)
            for k in range(self.num_blade_segments):
                self.mcl[turb_index][k].assign(Constant(cl[k]))
        if c_drag is not None:
            cd = np.array(c_drag, dtype = float)
            for k in range(self.num_blade_segments):
                self.mcd[turb_index][k].assign(Constant(cd[k]))
        if chord is not None:
            chord = np.array(chord, dtype = float)
            for k in range(self.num_blade_segments):
                self.mchord[turb_index][k].assign(Constant(chord[k]))
        if yaw is not None:
            yaw = float(yaw)
            self.farm.myaw[turb_index].assign(Constant(yaw))
        

        self.CopyALMtoWindFarm()


class StabilizedProblem(GenericProblem):
    """
    The StabilizedProblem setup everything required for solving Navier-Stokes with 
    a stabilization term

    Args: 
        domain (:meth:`windse.DomainManager.GenericDomain`): a windse domain object.
        windfarm (:meth:`windse.WindFarmManager.GenericWindFarmm`): a windse windfarm object.
        function_space (:meth:`windse.FunctionSpaceManager.GenericFunctionSpace`): a windse function space object.
        boundary_conditions (:meth:`windse.BoundaryManager.GenericBoundary`): a windse boundary object.
    """
    def __init__(self,domain,windfarm,function_space,boundary_conditions):
        super(StabilizedProblem, self).__init__(domain,windfarm,function_space,boundary_conditions)
        
        ### Create Functional ###
        self.ComputeFunctional()


    def ComputeFunctional(self,inflow_angle=None):
        self.fprint("Setting Up Stabilized Problem",special="header")

        ### Create the test/trial/functions ###
        self.up_k = Function(self.fs.W)
        self.u_k,self.p_k = split(self.up_k)
        v,q = TestFunctions(self.fs.W)

        ### Set the x scaling ###
        Sx = self.dom.xscale

        ### Set the initial guess ###
        ### (this will become a separate function.)
        self.up_k.assign(self.bd.u0)

        # mem0=memory_usage()[0]
        # mem_out, self.tf = memory_usage((self.ComputeTurbineForce,(self.u_k,inflow_angle),{}),max_usage=True,retval=True,max_iterations=1)
        # self.fprint("Memory Used:  {:1.2f} MB".format(mem_out-mem0))
        self.tf = self.ComputeTurbineForce(self.u_k,inflow_angle)

        ### These constants will be moved into the params file ###
        f = Constant((0.0,)*self.dom.dim)
        f.rename("f","f")
        
        nu = self.viscosity
        vonKarman=0.41
        eps=Constant(1.0)
        eps.rename("eps","eps")

        self.fprint("Viscosity:                 {:1.2e}".format(float(self.viscosity)))
        self.fprint("Max Mixing Length:         {:1.2e}".format(float(self.lmax)))
        self.fprint("Stabilization Coefficient: {:1.2e}".format(float(eps)))

        ### Calculate the stresses and viscosities ###
        S = sqrt(2*inner(0.5*(grad(self.u_k)+grad(self.u_k).T),0.5*(grad(self.u_k)+grad(self.u_k).T)))

        ### Create l_mix based on distance to the ground ###
        if self.dom.dim == 3:
            ### https://doi.org/10.5194/wes-4-127-2019###
            l_mix = Function(self.fs.Q)
            l_mix.vector()[:] = np.divide(vonKarman*self.bd.depth.vector()[:]/Sx,(1.+np.divide(vonKarman*self.bd.depth.vector()[:]/Sx,self.lmax)))
        else:
            l_mix = Constant(vonKarman*self.farm.HH[0]/(1+(vonKarman*self.farm.HH[0]/self.lmax)))
        # l_mix = Expression("x[2]/8.",degree=2)
        l_mix.rename("l_mix","l_mix")
        
        ### Calculate nu_T
        self.nu_T=l_mix**2.*S

        ### Create the functional ###
        # if self.farm.yaw[0]**2 > 1e-4:
        #     self.F = inner(grad(self.u_k)*self.u_k, v)*dx + (nu+self.nu_T)*inner(grad(self.u_k), grad(v))*dx - inner(div(v),self.p_k)*dx - inner(div(self.u_k),q)*dx - inner(f,v)*dx + inner(self.tf,v)*dx 
        # else :
        # self.F = inner(grad(self.u_k)*self.u_k, v)*dx + Sx*Sx*inner(grad(self.u_k), grad(v))*dx - inner(div(v),self.p_k)*dx - inner(div(self.u_k),q)*dx - inner(f,v)*dx# + inner(self.tf,v)*dx 
        self.F = inner(grad(self.u_k)*self.u_k, v)*dx + Sx*Sx*(nu+self.nu_T)*inner(grad(self.u_k), grad(v))*dx - inner(div(v),self.p_k)*dx - inner(div(self.u_k),q)*dx - inner(f,v)*dx + inner(self.tf,v)*dx 
        # self.F_sans_tf =  (1.0)*inner(grad(self.u_k), grad(v))*dx - inner(div(v),self.p_k)*dx - inner(div(self.u_k),q)*dx - inner(f,v)*dx
        # self.F = inner(grad(self.u_k)*self.u_k, v)*dx + (nu+self.nu_T)*inner(grad(self.u_k), grad(v))*dx - inner(div(v),self.p_k)*dx - inner(div(self.u_k),q)*dx - inner(f,v)*dx + inner(self.tf*(self.u_k[0]**2+self.u_k[1]**2),v)*dx 

        ### Add in the Stabilizing term ###
        # stab = - eps*inner(grad(q), grad(self.p_k))*dx - eps*inner(grad(q), dot(grad(self.u_k), self.u_k))*dx 
        stab = - eps*inner(grad(q), grad(self.p_k))*dx - eps*inner(grad(q), dot(grad(self.u_k), self.u_k))*dx 
        # stab_sans_tf = - eps*inner(grad(q), grad(self.p_k))*dx 

        self.F += stab
        # self.F_sans_tf += stab

        if self.use_25d_model and self.dom.dim == 2 :
            if self.dom.dim == 3:
                raise ValueError("The 2.5D model requires a 2D simulation.")

            self.fprint("Using 2.5D model")
            dudx = Dx(self.u_next[0], 0)
            dvdy = Dx(self.u_next[1], 1)

            if inflow_angle is None:
                term25 = dvdy*q*dx
            else:
                term25 = (abs(sin(inflow_angle))*dudx*q + abs(cos(inflow_angle))*dvdy*q)*dx

            self.F -= term25

        self.fprint("Stabilized Problem Setup",special="footer")


class TaylorHoodProblem(GenericProblem):
    """
    The TaylorHoodProblem sets up everything required for solving Navier-Stokes 

    Args: 
        domain (:meth:`windse.DomainManager.GenericDomain`): a windse domain object.
        windfarm (:meth:`windse.WindFarmManager.GenericWindFarmm`): a windse windfarm object.
        function_space (:meth:`windse.FunctionSpaceManager.GenericFunctionSpace`): a windse function space object.
        boundary_conditions (:meth:`windse.BoundaryManager.GenericBoundary`): a windse boundary object.
    """
    def __init__(self,domain,windfarm,function_space,boundary_conditions):
        super(TaylorHoodProblem, self).__init__(domain,windfarm,function_space,boundary_conditions)

        ### Create Functional ###
        self.ComputeFunctional()

    def ComputeFunctional(self,inflow_angle=None):
        self.fprint("Setting Up Taylor-Hood Problem",special="header")

        ### These constants will be moved into the params file ###
        f = Constant((0.0,)*self.dom.dim)
        vonKarman=0.41
        eps=Constant(0.01)
        nu = self.viscosity


        self.fprint("Viscosity:         {:1.2e}".format(float(self.viscosity)))
        self.fprint("Max Mixing Length: {:1.2e}".format(float(self.lmax)))

        ### Create the test/trial/functions ###
        self.up_k = Function(self.fs.W)
        self.u_k,self.p_k = split(self.up_k)
        v,q = TestFunctions(self.fs.W)

        ### Set the initial guess ###
        ### (this will become a separate function.)
        self.up_k.assign(self.bd.u0)

        ### Calculate the stresses and viscosities ###
        S = sqrt(2.*inner(0.5*(grad(self.u_k)+grad(self.u_k).T),0.5*(grad(self.u_k)+grad(self.u_k).T)))

        ### Create l_mix based on distance to the ground ###
        if self.dom.dim == 3:
            ### https://doi.org/10.5194/wes-4-127-2019###
            l_mix = Function(self.fs.Q)
            l_mix.vector()[:] = np.divide(vonKarman*self.bd.depth.vector()[:],(1.+np.divide(vonKarman*self.bd.depth.vector()[:],self.lmax)))
        else:
            l_mix = Constant(vonKarman*self.farm.HH[0]/(1+(vonKarman*self.farm.HH[0]/self.lmax)))

        ### Calculate nu_T
        self.nu_T=l_mix**2.*S

        ### Create the turbine force ###
        self.tf = self.ComputeTurbineForce(self.u_k,inflow_angle)

        ### Create the functional ###
        self.F = inner(grad(self.u_k)*self.u_k, v)*dx + (nu+self.nu_T)*inner(grad(self.u_k), grad(v))*dx - inner(div(v),self.p_k)*dx - inner(div(self.u_k),q)*dx - inner(f,v)*dx + inner(self.tf,v)*dx 

        if self.use_25d_model:
            if self.dom.dim == 3:
                raise ValueError("The 2.5D model requires a 2D simulation.")

            self.fprint("Using 2.5D model")
            dudx = Dx(self.u_k[0], 0)
            dvdy = Dx(self.u_k[1], 1)

            if inflow_angle is None:
                term25 = dvdy*q*dx
            else:
                term25 = (abs(sin(inflow_angle))*dudx*q + abs(cos(inflow_angle))*dvdy*q)*dx

            self.F -= term25

        self.fprint("Taylor-Hood Problem Setup",special="footer")

# ================================================================

class UnsteadyProblem(GenericProblem):
    """
    The UnsteadyProblem sets up everything required for solving Navier-Stokes using
    a fractional-step method with an adaptive timestep size

    Args: 
        domain (:meth:`windse.DomainManager.GenericDomain`): a windse domain object.
        windfarm (:meth:`windse.WindFarmManager.GenericWindFarmm`): a windse windfarm object.
        function_space (:meth:`windse.FunctionSpaceManager.GenericFunctionSpace`): a windse function space object.
        boundary_conditions (:meth:`windse.BoundaryManager.GenericBoundary`): a windse boundary object.
    """
    def __init__(self, domain, windfarm, function_space, boundary_conditions):
        super(UnsteadyProblem, self).__init__(domain, windfarm, function_space, boundary_conditions)
        self.fprint("Setting Up Unsteady Problem", special="header")

        ### Create Functional ###
        self.ComputeFunctional()

    def ComputeFunctional(self,inflow_angle=None):
        # ================================================================

        # Define fluid properties
        # FIXME: These should probably be set in params.yaml input filt
        # nu = 1/10000
        rho = 1
        nu_c = Constant(self.viscosity)
        rho_c = Constant(rho)

        # Define time step size (this value is used only for step 1 if adaptive timestepping is used)
        # FIXME: change variable name to avoid confusion within dolfin adjoint
        self.dt = 0.1*self.dom.mesh.hmin()/self.bd.HH_vel
        self.dt = 0.05
        self.dt_c  = Constant(self.dt)

        self.fprint("Viscosity: {:1.2e}".format(float(self.viscosity)))
        self.fprint("Density:   {:1.2e}".format(float(rho)))

        # Define trial and test functions for velocity
        u = TrialFunction(self.fs.V)
        v = TestFunction(self.fs.V)

        # Define trial and test functions for pressure
        p = TrialFunction(self.fs.Q)
        q = TestFunction(self.fs.Q)

        # Define functions for velocity solutions
        # >> _k = current (step k)
        # >> _k1 = previous (step k-1)
        # >> _k2 = double previous (step k-2)
        self.u_k = Function(self.fs.V)
        self.u_k1 = Function(self.fs.V)
        self.u_k2 = Function(self.fs.V)

        # Seed previous velocity fields with the chosen initial condition
        self.u_k.assign(self.bd.bc_velocity)
        self.u_k1.assign(self.bd.bc_velocity)
        self.u_k2.assign(self.bd.bc_velocity)

        # Define functions for pressure solutions
        # >> _k = current (step k)
        # >> _k1 = previous (step k-1)
        self.p_k  = Function(self.fs.Q)
        self.p_k1 = Function(self.fs.Q)

        # Seed previous pressure fields with the chosen initial condition
        self.p_k1.assign(self.bd.bc_pressure)

        # ================================================================

        # Crank-Nicolson velocity
        U_CN  = 0.5*(u + self.u_k1)

        # Adams-Bashforth projected velocity
        U_AB = 1.5*self.u_k1 - 0.5*self.u_k2

        # ================================================================

        # Calculate eddy viscosity, if using
        use_eddy_viscosity = True

        if use_eddy_viscosity:
            # Define filter scale
            filter_scale = CellVolume(self.dom.mesh)**(1.0/self.dom.dim)

            # Strain rate tensor, 0.5*(du_i/dx_j + du_j/dx_i)
            Sij = sym(nabla_grad(U_AB))

            # sqrt(Sij*Sij)
            strainMag = (2.0*inner(Sij, Sij))**0.5

            # Smagorinsky constant, typically around 0.17
            Cs = 0.17

            # Eddy viscosity
            self.nu_T = Cs**2 * filter_scale**2 * strainMag
        else:
            self.nu_T = Constant(0)

        # ================================================================

        # FIXME: This up_k function is only present to avoid errors  
        # during assignments in GenericSolver.__init__

        # Create the combined function space
        self.up_k = Function(self.fs.W)

        # Create the turbine force
        # FIXME: Should this be set by a numpy array operation or a fenics function?
        # self.tf = self.farm.TurbineForce(self.fs, self.dom.mesh, self.u_k2)
        # self.tf = Function(self.fs.V)

        self.tf = self.ComputeTurbineForce(self.u_k,inflow_angle)
        self.u_k.assign(self.bd.bc_velocity)


        # self.u_k2.vector()[:] = 0.0
        # self.u_k1.vector()[:] = 0.0

        # ================================================================

        # Define variational problem for step 1: tentative velocity
        # F1 = (1.0/self.dt_c)*inner(u - self.u_k1, v)*dx \
        #    + inner(dot(U_AB, nabla_grad(U_CN)), v)*dx \
        #    + (nu_c+self.nu_T)*inner(grad(U_CN), grad(v))*dx \
        #    + dot(nabla_grad(self.p_k1), v)*dx \
        #    - dot(-self.tf, v)*dx

        F1 = (1.0/self.dt_c)*inner(u - self.u_k1, v)*dx \
           + inner(dot(U_AB, nabla_grad(U_CN)), v)*dx \
           + (nu_c+self.nu_T)*inner(grad(U_CN), grad(v))*dx \
           + dot(nabla_grad(self.p_k1), v)*dx \
           - dot(self.tf, v)*dx

        self.a1 = lhs(F1)
        self.L1 = rhs(F1)

        # Define variational problem for step 2: pressure correction
        self.a2 = dot(nabla_grad(p), nabla_grad(q))*dx
        self.L2 = dot(nabla_grad(self.p_k1), nabla_grad(q))*dx - (1.0/self.dt_c)*div(self.u_k)*q*dx

        # phi = p - self.p_k
        # F2 = inner(grad(q), grad(phi))*dx - (1.0/self.dt_c)*div(u_k)*q*dx
        # self.a2 = lhs(F2)
        # self.L2 = rhs(F2)

        # Define variational problem for step 3: velocity update
        self.a3 = dot(u, v)*dx
        self.L3 = dot(self.u_k, v)*dx - self.dt_c*dot(nabla_grad(self.p_k - self.p_k1), v)*dx

        # F3 = inner(u, v)*dx - inner(self.u_k, v)*dx + self.dt_c*inner(phi, v)*dx
        # self.a3 = lhs(F3)
        # self.L3 = rhs(F3)


        # ================================================================

        self.fprint("Unsteady Problem Setup",special="footer")

# # ================================================================

#     def UpdateActuatorLineControls(self, c_lift = None, c_drag = None):

#         if c_lift is not None:
#             cl = np.array(c_lift, dtype = float)
#         if c_drag is not None:
#             cd = np.array(c_drag, dtype = float)

#         for k in range(self.num_blade_segments):
#             self.mcl[k] = Constant(cl[k])
#             self.mcd[k] = Constant(cd[k])

# # ================================================================
<|MERGE_RESOLUTION|>--- conflicted
+++ resolved
@@ -98,15 +98,11 @@
             self.mcd = []
 
             self.num_times_called = 0
-<<<<<<< HEAD
             self.first_call_to_function = True
+            self.first_call_to_alm = True
             self.blade_pos_previous = [[], [], []]
             self.simTime_list = []
             self.simTime_id = 0
-=======
-            self.first_call_to_alm = True
-            self.simTime_list = [0]
->>>>>>> 0824fba5
 
             self.aoa_file = './output/%s/angle_of_attack.csv' % (self.params.name)
 
@@ -276,15 +272,8 @@
                 self.mcl.append(turb_i_lift)
                 self.mcd.append(turb_i_drag)
 
-<<<<<<< HEAD
             self.cyld_expr_list = [None]*self.farm.numturbs
             self.tf_list = self.farm.CalculateActuatorLineTurbineForces(self, simTime)
-=======
-
-            self.ALM_force_method = 'multiple'
-            # self.ALM_force_method = 'single'
-            self.tf_list = CalculateActuatorLineTurbineForces(self, simTime)
->>>>>>> 0824fba5
 
             self.CopyALMtoWindFarm()
         else:
@@ -344,18 +333,19 @@
         if c_lift is not None:
             cl = np.array(c_lift, dtype = float)
             for k in range(self.num_blade_segments):
-                self.mcl[turb_index][k].assign(Constant(cl[k]))
+                self.mcl[turb_index][k].assign(cl[k])
         if c_drag is not None:
             cd = np.array(c_drag, dtype = float)
             for k in range(self.num_blade_segments):
-                self.mcd[turb_index][k].assign(Constant(cd[k]))
+                self.mcd[turb_index][k].assign(cd[k])
         if chord is not None:
             chord = np.array(chord, dtype = float)
             for k in range(self.num_blade_segments):
-                self.mchord[turb_index][k].assign(Constant(chord[k]))
+                self.mchord[turb_index][k].assign(chord[k])
         if yaw is not None:
             yaw = float(yaw)
-            self.farm.myaw[turb_index].assign(Constant(yaw))
+            self.farm.yaw[turb_index] = yaw
+            self.farm.myaw[turb_index].assign(yaw)
         
 
         self.CopyALMtoWindFarm()
