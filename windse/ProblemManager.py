--- conflicted
+++ resolved
@@ -66,7 +66,7 @@
             self.tf1, self.tf2, self.tf3 = self.farm.NumpyTurbineForce(self.fs,self.dom.mesh,inflow_angle=inflow_angle)
 
         elif self.farm.turbine_method == 'alm':
-            self.rpm = 15
+            self.rpm = 10
             self.num_blade_segments = 10
             self.mcl = []
             self.mcd = []
@@ -151,8 +151,8 @@
         self.fprint("Setting Up Stabilized Problem",special="header")
 
         ### Create the test/trial/functions ###
-        self.up_next = Function(self.fs.W)
-        self.u_next,self.p_next = split(self.up_next)
+        self.up_k = Function(self.fs.W)
+        self.u_k,self.p_k = split(self.up_k)
         v,q = TestFunctions(self.fs.W)
 
         ### Set the x scaling ###
@@ -160,12 +160,12 @@
 
         ### Set the initial guess ###
         ### (this will become a separate function.)
-        self.up_next.assign(self.bd.u0)
+        self.up_k.assign(self.bd.u0)
 
         # mem0=memory_usage()[0]
-        # mem_out, self.tf = memory_usage((self.ComputeTurbineForce,(self.u_next,theta),{}),max_usage=True,retval=True,max_iterations=1)
+        # mem_out, self.tf = memory_usage((self.ComputeTurbineForce,(self.u_k,theta),{}),max_usage=True,retval=True,max_iterations=1)
         # self.fprint("Memory Used:  {:1.2f} MB".format(mem_out-mem0))
-        self.tf = self.ComputeTurbineForce(self.u_next,theta)
+        self.tf = self.ComputeTurbineForce(self.u_k,theta)
 
         ### These constants will be moved into the params file ###
         nu = self.params["problem"].get("viscosity",.1)
@@ -183,7 +183,7 @@
         self.fprint("Stabilization Coefficient: {:1.2e}".format(float(eps)))
 
         ### Calculate the stresses and viscosities ###
-        S = sqrt(2*inner(0.5*(grad(self.u_next)+grad(self.u_next).T),0.5*(grad(self.u_next)+grad(self.u_next).T)))
+        S = sqrt(2*inner(0.5*(grad(self.u_k)+grad(self.u_k).T),0.5*(grad(self.u_k)+grad(self.u_k).T)))
 
         ### Create l_mix based on distance to the ground ###
         if self.dom.dim == 3:
@@ -200,17 +200,17 @@
 
         ### Create the functional ###
         # if self.farm.yaw[0]**2 > 1e-4:
-        #     self.F = inner(grad(self.u_next)*self.u_next, v)*dx + (nu+self.nu_T)*inner(grad(self.u_next), grad(v))*dx - inner(div(v),self.p_next)*dx - inner(div(self.u_next),q)*dx - inner(f,v)*dx + inner(self.tf,v)*dx 
+        #     self.F = inner(grad(self.u_k)*self.u_k, v)*dx + (nu+self.nu_T)*inner(grad(self.u_k), grad(v))*dx - inner(div(v),self.p_k)*dx - inner(div(self.u_k),q)*dx - inner(f,v)*dx + inner(self.tf,v)*dx 
         # else :
-        # self.F = inner(grad(self.u_next)*self.u_next, v)*dx + Sx*Sx*inner(grad(self.u_next), grad(v))*dx - inner(div(v),self.p_next)*dx - inner(div(self.u_next),q)*dx - inner(f,v)*dx# + inner(self.tf,v)*dx 
-        self.F = inner(grad(self.u_next)*self.u_next, v)*dx + Sx*Sx*(nu+self.nu_T)*inner(grad(self.u_next), grad(v))*dx - inner(div(v),self.p_next)*dx - inner(div(self.u_next),q)*dx - inner(f,v)*dx + inner(self.tf,v)*dx 
-        # self.F_sans_tf =  (1.0)*inner(grad(self.u_next), grad(v))*dx - inner(div(v),self.p_next)*dx - inner(div(self.u_next),q)*dx - inner(f,v)*dx
-        # self.F = inner(grad(self.u_next)*self.u_next, v)*dx + (nu+self.nu_T)*inner(grad(self.u_next), grad(v))*dx - inner(div(v),self.p_next)*dx - inner(div(self.u_next),q)*dx - inner(f,v)*dx + inner(self.tf*(self.u_next[0]**2+self.u_next[1]**2),v)*dx 
+        # self.F = inner(grad(self.u_k)*self.u_k, v)*dx + Sx*Sx*inner(grad(self.u_k), grad(v))*dx - inner(div(v),self.p_k)*dx - inner(div(self.u_k),q)*dx - inner(f,v)*dx# + inner(self.tf,v)*dx 
+        self.F = inner(grad(self.u_k)*self.u_k, v)*dx + Sx*Sx*(nu+self.nu_T)*inner(grad(self.u_k), grad(v))*dx - inner(div(v),self.p_k)*dx - inner(div(self.u_k),q)*dx - inner(f,v)*dx + inner(self.tf,v)*dx 
+        # self.F_sans_tf =  (1.0)*inner(grad(self.u_k), grad(v))*dx - inner(div(v),self.p_k)*dx - inner(div(self.u_k),q)*dx - inner(f,v)*dx
+        # self.F = inner(grad(self.u_k)*self.u_k, v)*dx + (nu+self.nu_T)*inner(grad(self.u_k), grad(v))*dx - inner(div(v),self.p_k)*dx - inner(div(self.u_k),q)*dx - inner(f,v)*dx + inner(self.tf*(self.u_k[0]**2+self.u_k[1]**2),v)*dx 
 
         ### Add in the Stabilizing term ###
-        # stab = - eps*inner(grad(q), grad(self.p_next))*dx - eps*inner(grad(q), dot(grad(self.u_next), self.u_next))*dx 
-        stab = - eps*inner(grad(q), grad(self.p_next))*dx - eps*inner(grad(q), dot(grad(self.u_next), self.u_next))*dx 
-        # stab_sans_tf = - eps*inner(grad(q), grad(self.p_next))*dx 
+        # stab = - eps*inner(grad(q), grad(self.p_k))*dx - eps*inner(grad(q), dot(grad(self.u_k), self.u_k))*dx 
+        stab = - eps*inner(grad(q), grad(self.p_k))*dx - eps*inner(grad(q), dot(grad(self.u_k), self.u_k))*dx 
+        # stab_sans_tf = - eps*inner(grad(q), grad(self.p_k))*dx 
         self.F += stab
         # self.F_sans_tf += stab
         self.fprint("Stabilized Problem Setup",special="footer")
@@ -247,16 +247,16 @@
         self.fprint("Mixing Length Scale: {:1.2e}".format(float(mlDenom)))
 
         ### Create the test/trial/functions ###
-        self.up_next = Function(self.fs.W)
-        self.u_next,self.p_next = split(self.up_next)
+        self.up_k = Function(self.fs.W)
+        self.u_k,self.p_k = split(self.up_k)
         v,q = TestFunctions(self.fs.W)
 
         ### Set the initial guess ###
         ### (this will become a separate function.)
-        self.up_next.assign(self.bd.u0)
+        self.up_k.assign(self.bd.u0)
 
         ### Calculate the stresses and viscosities ###
-        S = sqrt(2.*inner(0.5*(grad(self.u_next)+grad(self.u_next).T),0.5*(grad(self.u_next)+grad(self.u_next).T)))
+        S = sqrt(2.*inner(0.5*(grad(self.u_k)+grad(self.u_k).T),0.5*(grad(self.u_k)+grad(self.u_k).T)))
 
         ### Create l_mix based on distance to the ground ###
         if self.dom.dim == 3:
@@ -270,15 +270,15 @@
         self.nu_T=l_mix**2.*S
 
         ### Create the turbine force ###
-        self.tf = self.ComputeTurbineForce(self.u_next,theta)
-
-        self.F = inner(grad(self.u_next)*self.u_next, v)*dx + (nu+self.nu_T)*inner(grad(self.u_next), grad(v))*dx - inner(div(v),self.p_next)*dx - inner(div(self.u_next),q)*dx - inner(f,v)*dx + inner(self.tf,v)*dx 
+        self.tf = self.ComputeTurbineForce(self.u_k,theta)
+
+        self.F = inner(grad(self.u_k)*self.u_k, v)*dx + (nu+self.nu_T)*inner(grad(self.u_k), grad(v))*dx - inner(div(v),self.p_k)*dx - inner(div(self.u_k),q)*dx - inner(f,v)*dx + inner(self.tf,v)*dx 
 
         use_25d_model = True
 
         ### Create the functional ###
         if use_25d_model:
-            # ugrad = grad(self.u_next)
+            # ugrad = grad(self.u_k)
 
             # yaw = np.pi/8
             # dvdy = as_matrix([[sin(yaw)*ugrad[0, 0],           0],
@@ -288,8 +288,8 @@
             # print(dir(dvdy))
             # print(dvdy)
 
-            dudx = Dx(self.u_next[0], 0)
-            dvdy = Dx(self.u_next[1], 1)
+            dudx = Dx(self.u_k[0], 0)
+            dvdy = Dx(self.u_k[1], 1)
 
             term25 = (sin(self.dom.init_wind)*dudx*q + cos(self.dom.init_wind)*dvdy*q)*dx
 
@@ -334,24 +334,6 @@
         # self.dt = 0.04
         self.dt_c  = Constant(self.dt)
 
-<<<<<<< HEAD
-=======
-        if self.farm.turbine_method == 'alm':
-            self.rpm = 10
-            self.num_blade_segments = 10
-            self.mcl = []
-            self.mcd = []
-
-            # cl = np.linspace(0.0, 2.0, self.num_blade_segments)
-            # cd = np.linspace(2.0, 0.0, self.num_blade_segments)
-            cl = np.ones(self.num_blade_segments)
-            cd = np.ones(self.num_blade_segments)
-
-            for k in range(self.num_blade_segments):
-                self.mcl.append(Constant(cl[k]))
-                self.mcd.append(Constant(cd[k]))
-
->>>>>>> f1000371
         self.fprint("Viscosity: {:1.2e}".format(float(nu)))
         self.fprint("Density:   {:1.2e}".format(float(rho)))
 
@@ -418,11 +400,11 @@
 
         # ================================================================
 
-        # FIXME: This up_next function is only present to avoid errors  
+        # FIXME: This up_k function is only present to avoid errors  
         # during assignments in GenericSolver.__init__
 
         # Create the combined function space
-        self.up_next = Function(self.fs.W)
+        self.up_k = Function(self.fs.W)
 
         # Create the turbine force
         # FIXME: Should this be set by a numpy array operation or a fenics function?
@@ -448,7 +430,7 @@
            + inner(dot(U_AB, nabla_grad(U_CN)), v)*dx \
            + (nu_c+self.nu_T)*inner(grad(U_CN), grad(v))*dx \
            + dot(nabla_grad(self.p_k1), v)*dx \
-           - dot(-self.tf, v)*dx
+           - dot(self.tf, v)*dx
 
         self.a1 = lhs(F1)
         self.L1 = rhs(F1)
